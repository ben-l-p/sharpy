name: Python package

on:
  push:
    paths:
      - '*.py'
      - 'lib/*'
      - '.github/workflows/*'
  pull_request:
    branches:
      - master
      - develop
      - 'rc*'

jobs:
  build:

    runs-on: ubuntu-latest
    strategy:
      matrix:
        python-version: [3.10.8]

    steps:
      - uses: actions/checkout@v2
      - name: Set up Python ${{ matrix.python-version }}
        uses: actions/setup-python@v2
        with:
          python-version: ${{ matrix.python-version }}
      - name: Set up GCC
        uses: egor-tensin/setup-gcc@v1
        with:
          version: 10
          platform: x64
      - name: Setup conda
        uses: s-weigand/setup-conda@v1
        with:
          python-version: 3.9
      - name: Pre-Install dependencies
        run: |
          gfortran --version
          wget https://repo.continuum.io/miniconda/Miniconda3-latest-Linux-x86_64.sh -O miniconda.sh;
          # wget https://repo.anaconda.com/archive/Anaconda3-2022.10-Linux-x86_64.sh -O miniconda.sh;
          bash miniconda.sh -b -p $HOME/miniconda
          export PATH="$HOME/miniconda/bin:$PATH"
          hash -r
          conda config --set always_yes yes --set changeps1 no
          # conda config --append channels conda-forge
          conda update --name base conda
          conda list --name base conda
          conda init bash
          hash -r
          export QT_QPA_PLATFORM='offscreen'
          sudo apt install libeigen3-dev
          conda env create -f utils/environment_new.yml
          conda init bash
          source activate sharpy
          git submodule init
          git submodule update
          git fetch -t
          mkdir build && cd build
          cmake .. && make install -j 4 && cd ..
          pip install .
          pip install coverage
          coverage run -m unittest discover
<<<<<<< HEAD
          coverage json
=======
          coverage report
>>>>>>> 6b93e458
      - name: Upload Coverage to Codecov
        uses: codecov/codecov-action@v3
        with:
          verbose: true<|MERGE_RESOLUTION|>--- conflicted
+++ resolved
@@ -62,11 +62,7 @@
           pip install .
           pip install coverage
           coverage run -m unittest discover
-<<<<<<< HEAD
           coverage json
-=======
-          coverage report
->>>>>>> 6b93e458
       - name: Upload Coverage to Codecov
         uses: codecov/codecov-action@v3
         with:
