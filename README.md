# Simulation of High Aspect Ratio aeroplanes in Python [SHARPy]

![Version badge](https://img.shields.io/endpoint.svg?url=https%3A%2F%2Fraw.githubusercontent.com%2FImperialCollegeLondon%2Fsharpy%2Fmaster%2F.version.json)
[![Build Status](https://travis-ci.org/ImperialCollegeLondon/sharpy.svg?branch=master)](https://travis-ci.org/ImperialCollegeLondon/sharpy)
[![Documentation Status](https://readthedocs.org/projects/ic-sharpy/badge/?version=master)](https://ic-sharpy.readthedocs.io/en/master/?badge=master)
[![codecov](https://codecov.io/gh/ImperialCollegeLondon/sharpy/branch/master/graph/badge.svg)](https://codecov.io/gh/ImperialCollegeLondon/sharpy)
[![License](https://img.shields.io/badge/License-BSD%203--Clause-blue.svg)](https://opensource.org/licenses/BSD-3-Clause)
[![status](https://joss.theoj.org/papers/f7ccd562160f1a54f64a81e90f5d9af9/status.svg)](https://joss.theoj.org/papers/f7ccd562160f1a54f64a81e90f5d9af9)
[![DOI](https://zenodo.org/badge/DOI/10.5281/zenodo.3531965.svg)](https://doi.org/10.5281/zenodo.3531965)

SHARPy is a nonlinear aeroelastic analysis package developed at the Department of Aeronautics, Imperial
College London. It can be used for the structural, aerodynamic and aeroelastic analysis of flexible aircraft, flying
wings and wind turbines.

![XHALE](./docs/source/_static/XHALE-render.jpg)

### Contact

For more information on the [research team](http://www.imperial.ac.uk/aeroelastics/people/) developing SHARPy or to get 
in touch, [visit our homepage](http://www.imperial.ac.uk/aeroelastics).

## Physical Models

SHARPy is a modular aeroelastic solver that currently uses two specific models for the structural and aerodynamic response of the system.

<<<<<<< HEAD
For the structural model, SHARPy employs a nonlinear, geometrically-exact displacement and rotation-based beam formulation.
This model has the advantage of providing the solution directly in the physical problem's degrees of freedom, making the
coupling with the aerodynamic solver simple and not requiring any post-processing. The 1D beam formulation used limits
=======
For the structural model, SHARPy employs a nonlinear, geometrically-exact displacement and rotation-based composite beam formulation,
augmented with Lagrange multipliers for additional kinematic constraints.
This model has the advantage of providing the solution directly in the physical problem's degrees of freedom, making the 
coupling with the aerodynamic solver simple and not requiring any post-processing. The 1D beam formulation used limits 
>>>>>>> df0fd102
the analyses that can be done by SHARPy to slender structures, such as high aspect ratio wings.

The aerodynamic model utilises the Unsteady Vortex Lattice Method (UVLM). The aerodynamic surfaces are modelled as a thin
vortex ring lattice with the boundary conditions enforced at the collocation points in the middle of the vortex rings.
The Kutta condition is also enforced at the trailing edge. The wake can be simulated by either additional vortex rings
or by infinitely long horseshoe vortices, which are ideally suited for steady simulations only.

The input problems can be structural, aerodynamic or coupled, yielding an aeroelastic system.

## [Capabilities](http://ic-sharpy.readthedocs.io/en/latest/content/capabilities.html)

At its core, SHARPy is a nonlinear aeroelastic analysis package that can be used on both free-flying aircraft,
clamped structures and wind turbines. In addition, it supports linearisation of these nonlinear systems about
arbitrary conditions and includes various tools such as: model reduction or frequency analysis.

In short, SHARPy offers (amongst others) the following solutions to the user:
* Static aerodynamic, structural and aeroelastic solutions
* Finding trim conditions for aeroelastic configurations
* Nonlinear, dynamic time domain simulations under a large number of conditions such as:
    + Prescribed trajectories.
    + Free flight.
    + Dynamic follower forces.
    + Control inputs in thrust, control surface deflection...
    + Arbitrary time-domain gusts, including non span-constant ones.
    + Full 3D turbulent fields.
* Multibody dynamics with hinges, articulations and prescribed nodal motions:
    + Applicable to wind turbines.
    + Hinged aircraft.
    + Catapult assisted takeoffs.
* Linear analysis:
    + Linearisation around a nonlinear equilibrium.
    + Frequency response analysis.
    + Asymptotic stability analysis.
* Model order reduction:
    + Krylov-subspace reduction methods.
    + Balancing reduction methods.

## Documentation

The documentation for SHARPy can be found [here](http://ic-sharpy.readthedocs.io).

## Installing SHARPy

For the latest documentation, see the 
[installation docs](https://ic-sharpy.readthedocs.io/en/latest/content/installation.html).

As of version v1.0.1, SHARPy can also be obtained from Docker Hub to avoid compilation
and platform-dependant issues. If you are interested, make sure you check
the [SHARPy Docker distribution docs](https://ic-sharpy.readthedocs.io/en/latest/content/installation.html#using-sharpy-from-a-docker-container).

## Contributing and Bug reports

If you think you can add a useful feature to SHARPy, want to write documentation or you encounter a bug, by all means, 
check out the [collaboration guide](https://ic-sharpy.readthedocs.io/en/latest/content/contributing.html).

## Citing SHARPy

SHARPy has been published in the Journal of Open Source Software (JOSS) and the relevant paper can be found
[here](https://joss.theoj.org/papers/10.21105/joss.01885).

If you are using SHARPy for your work, please remember to cite it using the paper in JOSS as:

`del Carre et al., (2019). SHARPy: A dynamic aeroelastic simulation toolbox for very flexible aircraft and wind
turbines. Journal of Open Source Software, 4(44), 1885, https://doi.org/10.21105/joss.01885`

The bibtex entry for this citation is:

```
@Article{delCarre2019,
doi = {10.21105/joss.01885},
url = {https://doi.org/10.21105/joss.01885},
year = {2019},
month = dec,
publisher = {The Open Journal},
volume = {4},
number = {44},
pages = {1885},
author = {Alfonso del Carre and Arturo Mu{\~{n}}oz-Sim\'on and Norberto Goizueta and Rafael Palacios},
title = {{SHARPy}: A dynamic aeroelastic simulation toolbox for very flexible aircraft and wind turbines},
journal = {Journal of Open Source Software}
}
```


## Continuous Integration Status

SHARPy uses Continuous Integration to control the integrity of its code. The status in the release and develop branches
is:

Master
[![Build Status](https://travis-ci.org/ImperialCollegeLondon/sharpy.svg?branch=master)](https://travis-ci.org/ImperialCollegeLondon/sharpy)

Develop
[![Build Status](https://travis-ci.org/ImperialCollegeLondon/sharpy.svg?branch=develop)](https://travis-ci.org/ImperialCollegeLondon/sharpy)<|MERGE_RESOLUTION|>--- conflicted
+++ resolved
@@ -23,16 +23,10 @@
 
 SHARPy is a modular aeroelastic solver that currently uses two specific models for the structural and aerodynamic response of the system.
 
-<<<<<<< HEAD
-For the structural model, SHARPy employs a nonlinear, geometrically-exact displacement and rotation-based beam formulation.
-This model has the advantage of providing the solution directly in the physical problem's degrees of freedom, making the
-coupling with the aerodynamic solver simple and not requiring any post-processing. The 1D beam formulation used limits
-=======
 For the structural model, SHARPy employs a nonlinear, geometrically-exact displacement and rotation-based composite beam formulation,
 augmented with Lagrange multipliers for additional kinematic constraints.
 This model has the advantage of providing the solution directly in the physical problem's degrees of freedom, making the 
 coupling with the aerodynamic solver simple and not requiring any post-processing. The 1D beam formulation used limits 
->>>>>>> df0fd102
 the analyses that can be done by SHARPy to slender structures, such as high aspect ratio wings.
 
 The aerodynamic model utilises the Unsteady Vortex Lattice Method (UVLM). The aerodynamic surfaces are modelled as a thin
