SHARPy Solvers
------------------

``SHARPy`` has the following solvers available for use:


IO of Models
++++++++++++

.. toctree::
    solvers/aerogrid
    solvers/beamloader


Structural Solvers
++++++++++++++++++

.. toctree::
    solvers/nonlinearstatic
    solvers/nonlineardynamiccoupledstep
    solvers/nonlineardynamicprescribedstep

Aerodynamic Solvers
+++++++++++++++++++

.. toctree::
    solvers/staticUVLM
    solvers/steplinearUVLM
    solvers/stepUVLM


Aeroelastic Solvers
+++++++++++++++++++
.. toctree::
    aeroelastics/dyncoupled
    aeroelastics/lin_aeroelastic


Modal Solvers
+++++++++++++

.. toctree::
<<<<<<< HEAD
        solvers/modal
=======
    solvers/modal
>>>>>>> 8db12015

Flight Solvers
++++++++++++++

.. toctree::
    solvers/statictrim<|MERGE_RESOLUTION|>--- conflicted
+++ resolved
@@ -40,11 +40,7 @@
 +++++++++++++
 
 .. toctree::
-<<<<<<< HEAD
-        solvers/modal
-=======
     solvers/modal
->>>>>>> 8db12015
 
 Flight Solvers
 ++++++++++++++
