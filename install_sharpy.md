# clone the git repos
```
mkdir Code
cd Code
```

* clone xbeam
```
git clone -b feature-coupled-dynamic https://github.com/ImperialCollegeLondon/xbeam
```

* clone uvlm
```
git clone -b feature-coupled-dynamic https://github.com/ImperialCollegeLondon/uvlm
```

* clone sharpy
```
git clone -b feature-coupled-dynamic https://github.com/ImperialCollegeLondon/sharpy
```

# create the conda environment
## this needs to have *anaconda3* installed!
```
cd sharpy/utils
conda env create -f sharpy_environment.yml
source activate sharpy_env
cd ../..
```

# compile xbeam
```
cd xbeam
make clean
chmod +x run_make.sh
sh run_make.sh
```

# compile uvlm
```
cd ../uvlm
make clean
chmod +x run_make.sh
sh run_make.sh
cd ..
```

# add variables to PATH and PYTHONPATH
```
cd sharpy
export PYTHONPATH=$(pwd):$PYTHONPATH
cd bin
chmod +x ./sharpy
export PATH=$(pwd):$PATH
cd ../..
```

# check that sharpy works
```
python tests/runtests.py
```

# running the sample coupled simulation
```
cd ..
mkdir run
cd run
cp -r ../sharpy/tests/coupled/dynamic/coupled_configuration coupled_configuration
cd coupled_configuration
mkdir output
python generate_coupled_configuration.py
sharpy coupled_configuration.solver.txt
```
<<<<<<< HEAD

Other simulations can be run from a new terminal by doing:
1. Add `sharpy` to the system `PATH`
2. Add `sharpy/bin` to the system `PYTHONPATH`
3. Running `source activate sharpy_env`
4. Navigate to the case files and run `sharpy <case_name>.solver.txt`

My recommendation is to add the first two steps to the `.bashrc` file.

# NOTES
1. Prescribed FoR motion coupled simulations are not up-to-date. 
Use only for running aerodynamic or structural problems, as no FSI subiteration
is carried out.
2. The solvers used by sharpy are given in the `flow` variable in the
   `.solver.txt` file.
The useful ones now are DynamicCoupled (fully coupled with RBM simulation) and
DynamicPrescribedCoupled (fully coupled without RBM simulation, but supports
prescribed RBM), but *see point 1*.
3. If you run the solver `BeamOutputCsv`, you'll get a CSV file per timestep
with the positions of all the nodes.
4. `BeamOutput` outputs directly in paraview native format (good for
   visualisation).
All these solvers are called from the flow variable, and need a dictionary with
their settings (see the coupled_configuration example).
=======
Results can be open in paraview. The aerodynamic grid is in `output/coupled_configuration/aero/` and the beam is in `output/coupled_configuration/beam`.
>>>>>>> 735cd353
<|MERGE_RESOLUTION|>--- conflicted
+++ resolved
@@ -71,8 +71,6 @@
 python generate_coupled_configuration.py
 sharpy coupled_configuration.solver.txt
 ```
-<<<<<<< HEAD
-
 Other simulations can be run from a new terminal by doing:
 1. Add `sharpy` to the system `PATH`
 2. Add `sharpy/bin` to the system `PYTHONPATH`
@@ -96,6 +94,5 @@
    visualisation).
 All these solvers are called from the flow variable, and need a dictionary with
 their settings (see the coupled_configuration example).
-=======
-Results can be open in paraview. The aerodynamic grid is in `output/coupled_configuration/aero/` and the beam is in `output/coupled_configuration/beam`.
->>>>>>> 735cd353
+
+Results can be open in paraview. The aerodynamic grid is in `output/coupled_configuration/aero/` and the beam is in `output/coupled_configuration/beam`.