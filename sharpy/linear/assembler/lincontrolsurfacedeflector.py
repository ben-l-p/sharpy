--- conflicted
+++ resolved
@@ -214,15 +214,9 @@
         control_surface_gain.input_variables = in_vars
         control_surface_gain.output_variables = ss_interface.LinearVector.transform(ss.input_variables,
                                                                                     to_type=ss_interface.OutputVariable)
-<<<<<<< HEAD
-        ss.addGain(control_surface_gain, where='in')
-
-        self.gain_cs = gain_cs
-=======
         # ss.addGain(control_surface_gain, where='in')
 
         self.gain_cs = control_surface_gain
->>>>>>> a53fe2d2
 
         return ss
     # def generator():
