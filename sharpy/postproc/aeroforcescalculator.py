import numpy as np
import os

import sharpy.utils.cout_utils as cout
from sharpy.utils.solver_interface import solver, BaseSolver
import sharpy.utils.settings as settings
import sharpy.utils.algebra as algebra
import sharpy.aero.utils.mapping as mapping


class ForcesContainer(object):
    def __init__(self):
        self.ts = 0
        self.t = 0.0
        self.forces = []
        self.coords = []


@solver
class AeroForcesCalculator(BaseSolver):
    """AeroForcesCalculator

    Calculates the total aerodynamic forces and moments on the frame of reference ``A``.

    """
    solver_id = 'AeroForcesCalculator'
    solver_classification = 'post-processor'

    settings_types = dict()
    settings_default = dict()
    settings_description = dict()

    settings_types['folder'] = 'str'
    settings_default['folder'] = './output'
    settings_description['folder'] = 'Output folder location'

    settings_types['write_text_file'] = 'bool'
    settings_default['write_text_file'] = False
    settings_description['write_text_file'] = 'Write ``txt`` file with results'

    settings_types['text_file_name'] = 'str'
    settings_default['text_file_name'] = 'aeroforces.txt'
    settings_description['text_file_name'] = 'Text file name'

    settings_types['screen_output'] = 'bool'
    settings_default['screen_output'] = True
    settings_description['screen_output'] = 'Show results on screen'

    settings_types['unsteady'] = 'bool'
    settings_default['unsteady'] = False
    settings_description['unsteady'] = 'Include unsteady contributions'

    settings_default['coefficients'] = False
    settings_types['coefficients'] = 'bool'
    settings_description['coefficients'] = 'Calculate aerodynamic coefficients'

    settings_types['q_ref'] = 'float'
    settings_default['q_ref'] = 1
    settings_description['q_ref'] = 'Reference dynamic pressure'

    settings_types['S_ref'] = 'float'
    settings_default['S_ref'] = 1
    settings_description['S_ref'] = 'Reference area'

    settings_types['b_ref'] = 'float'
    settings_default['b_ref'] = 1
    settings_description['b_ref'] = 'Reference span'

    settings_types['c_ref'] = 'float'
    settings_default['c_ref'] = 1
    settings_description['c_ref'] = 'Reference chord'

    settings_table = settings.SettingsTable()
    __doc__ += settings_table.generate(settings_types, settings_default, settings_description)

    def __init__(self):

        self.settings = None
        self.data = None
        self.ts_max = 0
        self.ts = 0

        self.folder = ''
        self.caller = None

    def initialise(self, data, custom_settings=None, caller=None):
        self.data = data
        self.settings = data.settings[self.solver_id]
        if self.data.structure.settings['unsteady']:
            self.ts_max = self.data.ts + 1
        else:
            self.ts_max = 1
            self.ts_max = len(self.data.structure.timestep_info)
        settings.to_custom_types(self.settings, self.settings_types, self.settings_default)
        self.caller = caller

    def run(self, online=False):
        self.ts = 0

        self.calculate_forces()
        if self.settings['write_text_file']:
            self.folder = (self.settings['folder'] + '/' +
                           self.data.settings['SHARPy']['case'] + '/' +
                           'forces/')
            # create folder for containing files if necessary
            if not os.path.exists(self.folder):
                os.makedirs(self.folder)
            self.folder += self.settings['text_file_name']
            self.file_output()
        if self.settings['screen_output']:
            self.screen_output()
        cout.cout_wrap('...Finished', 1)
        return self.data

    def calculate_forces(self):
        for self.ts in range(self.ts_max):
            rot = algebra.quat2rotation(self.data.structure.timestep_info[self.ts].quat)

            force = self.data.aero.timestep_info[self.ts].forces
            unsteady_force = self.data.aero.timestep_info[self.ts].dynamic_forces
            n_surf = len(force)
            for i_surf in range(n_surf):
                total_steady_force = np.zeros((3,))
                total_unsteady_force = np.zeros((3,))
                _, n_rows, n_cols = force[i_surf].shape
                for i_m in range(n_rows):
                    for i_n in range(n_cols):
                        total_steady_force += force[i_surf][0:3, i_m, i_n]
                        total_unsteady_force += unsteady_force[i_surf][0:3, i_m, i_n]
                self.data.aero.timestep_info[self.ts].inertial_steady_forces[i_surf, 0:3] = total_steady_force
                self.data.aero.timestep_info[self.ts].inertial_unsteady_forces[i_surf, 0:3] = total_unsteady_force
                self.data.aero.timestep_info[self.ts].body_steady_forces[i_surf, 0:3] = np.dot(rot.T, total_steady_force)
                self.data.aero.timestep_info[self.ts].body_unsteady_forces[i_surf, 0:3] = np.dot(rot.T, total_unsteady_force)

<<<<<<< HEAD
            aero_forces_beam_dof = self.calculate_moments(self.ts)
            self.data.aero.timestep_info[self.ts].total_body_forces = aero_forces_beam_dof
            self.data.aero.timestep_info[self.ts].total_inertial_forces = \
                np.block([[rot, np.zeros((3, 3))],
                          [np.zeros((3, 3)), rot]]).dot(aero_forces_beam_dof)

    def calculate_moments(self, ts):
        aero_tstep = self.data.aero.timestep_info[ts]
        struct_tstep = self.data.structure.timestep_info[ts]
        aero_steady_forces_beam_dof = mapping.aero2struct_total_force_mapping(aero_tstep.forces,
                                                                              self.data.aero.struct2aero_mapping,
                                                                              aero_tstep.zeta,
                                                                              struct_tstep.pos,
                                                                              struct_tstep.psi,
                                                                              self.data.structure.connectivities,
                                                                              struct_tstep.cag())
        aero_unsteady_forces_beam_dof = mapping.aero2struct_total_force_mapping(aero_tstep.dynamic_forces,
                                                                                self.data.aero.struct2aero_mapping,
                                                                                aero_tstep.zeta,
                                                                                struct_tstep.pos,
                                                                                struct_tstep.psi,
                                                                                self.data.structure.connectivities,
                                                                                struct_tstep.cag())

        aero_forces_beam_dof = aero_steady_forces_beam_dof + aero_unsteady_forces_beam_dof

        return aero_forces_beam_dof

    def calculate_coefficients(self, fx, fy, fz, mx, my, mz):
        qS = self.settings['q_ref'].value * self.settings['S_ref'].value
        return fx/qS, fy/qS, fz/qS, mx/qS/self.settings['b_ref'].value, my/qS/self.settings['c_ref'], \
               mz/qS/self.settings['b_ref']
=======
    def calculate_coefficients(self, fx, fy, fz):
        qS = self.settings['q_ref'] * self.settings['S_ref']
        return fx/qS, fy/qS, fz/qS
>>>>>>> 2f5d9b9f

    def screen_output(self):
        line = ''
        cout.cout_wrap.print_separator()
        # output header
        if self.settings['coefficients']:
            line = "{0:5s} | {1:10s} | {2:10s} | {3:10s} | {4:10s} | {5:10s} | {6:10s}".format(
                'tstep', '  Cfx_g', '  Cfy_g', '  Cfz_g', '  Cmx_g', '  Cmy_g', '  Cmz_g')
            cout.cout_wrap(line, 1)
            for self.ts in range(self.ts_max):
                fx = np.sum(self.data.aero.timestep_info[self.ts].inertial_steady_forces[:, 0], 0) + \
                     np.sum(self.data.aero.timestep_info[self.ts].inertial_unsteady_forces[:, 0], 0)

                fy = np.sum(self.data.aero.timestep_info[self.ts].inertial_steady_forces[:, 1], 0) + \
                     np.sum(self.data.aero.timestep_info[self.ts].inertial_unsteady_forces[:, 1], 0)

                fz = np.sum(self.data.aero.timestep_info[self.ts].inertial_steady_forces[:, 2], 0) + \
                     np.sum(self.data.aero.timestep_info[self.ts].inertial_unsteady_forces[:, 2], 0)
                mx, my, mz = self.data.aero.timestep_info[self.ts].total_inertial_forces[3:]
                Cfx, Cfy, Cfz, Cmx, Cmy, Cmz = self.calculate_coefficients(fx, fy, fz, mx, my, mz)

                line = "{0:5d} | {1: 8.3e} | {2: 8.3e} | {3: 8.3e} | {4: 8.3e} | {5: 8.3e} | {6: 8.3e}".format(
                    self.ts, Cfx, Cfy, Cfz, Cmx, Cmy, Cmz)
                cout.cout_wrap(line, 1)
        else:
            line = "{0:5s} | {1:10s} | {2:10s} | {3:10s}".format(
                'tstep', '  fx_g', '  fy_g', '  fz_g')
            cout.cout_wrap(line, 1)
            for self.ts in range(self.ts_max):
                fx = np.sum(self.data.aero.timestep_info[self.ts].inertial_steady_forces[:, 0], 0) + \
                     np.sum(self.data.aero.timestep_info[self.ts].inertial_unsteady_forces[:, 0], 0)

                fy = np.sum(self.data.aero.timestep_info[self.ts].inertial_steady_forces[:, 1], 0) + \
                     np.sum(self.data.aero.timestep_info[self.ts].inertial_unsteady_forces[:, 1], 0)

                fz = np.sum(self.data.aero.timestep_info[self.ts].inertial_steady_forces[:, 2], 0) + \
                     np.sum(self.data.aero.timestep_info[self.ts].inertial_unsteady_forces[:, 2], 0)
                mx, my, mz = self.data.aero.timestep_info[self.ts].total_inertial_forces[3:]

                line = "{0:5d} | {1: 8.3e} | {2: 8.3e} | {3: 8.3e}| {1: 8.3e} | {2: 8.3e} | {3: 8.3e}".format(
                    self.ts, fx, fy, fz, mx, my, mz)
                cout.cout_wrap(line, 1)

    def file_output(self):
        # assemble forces matrix
        # (1 timestep) + (3+3 inertial steady+unsteady) + (3+3 body steady+unsteady) + (3 inertial moments) + (3 body moments)
        force_matrix = np.zeros((self.ts_max, 1 + 3 + 3 + 3 + 3 + 3 + 3))
        for self.ts in range(self.ts_max):
            i = 0
            force_matrix[self.ts, i] = self.ts
            i += 1
            force_matrix[self.ts, i:i+3] = np.sum(self.data.aero.timestep_info[self.ts].inertial_steady_forces[:, 0:3], 0)
            i += 3
            force_matrix[self.ts, i:i+3] = np.sum(self.data.aero.timestep_info[self.ts].inertial_unsteady_forces[:, 0:3], 0)
            i += 3
            force_matrix[self.ts, i:i+3] = np.sum(self.data.aero.timestep_info[self.ts].body_steady_forces[:, 0:3], 0)
            i += 3
            force_matrix[self.ts, i:i+3] = np.sum(self.data.aero.timestep_info[self.ts].body_unsteady_forces[:, 0:3], 0)

            i += 3
            force_matrix[self.ts, i:i+3] = self.data.aero.timestep_info[self.ts].total_inertial_forces[3:6]
            i += 3
            force_matrix[self.ts, i:i+3] = self.data.aero.timestep_info[self.ts].total_body_forces[3:6]

        header = ''
        header += 'tstep, '
        header += 'fx_steady_G, fy_steady_G, fz_steady_G, '
        header += 'fx_unsteady_G, fy_unsteady_G, fz_unsteady_G, '
        header += 'fx_steady_a, fy_steady_a, fz_steady_a, '
        header += 'fx_unsteady_a, fy_unsteady_a, fz_unsteady_a'
        header += 'mx_total_G, my_total_G, mz_total_G'
        header += 'mx_total_a, my_total_a, mz_total_a'

        np.savetxt(self.folder,
                   force_matrix,
                   fmt='%i' + ', %10e'*18,
                   delimiter=',',
                   header=header,
                   comments='#')<|MERGE_RESOLUTION|>--- conflicted
+++ resolved
@@ -132,44 +132,9 @@
                 self.data.aero.timestep_info[self.ts].body_steady_forces[i_surf, 0:3] = np.dot(rot.T, total_steady_force)
                 self.data.aero.timestep_info[self.ts].body_unsteady_forces[i_surf, 0:3] = np.dot(rot.T, total_unsteady_force)
 
-<<<<<<< HEAD
-            aero_forces_beam_dof = self.calculate_moments(self.ts)
-            self.data.aero.timestep_info[self.ts].total_body_forces = aero_forces_beam_dof
-            self.data.aero.timestep_info[self.ts].total_inertial_forces = \
-                np.block([[rot, np.zeros((3, 3))],
-                          [np.zeros((3, 3)), rot]]).dot(aero_forces_beam_dof)
-
-    def calculate_moments(self, ts):
-        aero_tstep = self.data.aero.timestep_info[ts]
-        struct_tstep = self.data.structure.timestep_info[ts]
-        aero_steady_forces_beam_dof = mapping.aero2struct_total_force_mapping(aero_tstep.forces,
-                                                                              self.data.aero.struct2aero_mapping,
-                                                                              aero_tstep.zeta,
-                                                                              struct_tstep.pos,
-                                                                              struct_tstep.psi,
-                                                                              self.data.structure.connectivities,
-                                                                              struct_tstep.cag())
-        aero_unsteady_forces_beam_dof = mapping.aero2struct_total_force_mapping(aero_tstep.dynamic_forces,
-                                                                                self.data.aero.struct2aero_mapping,
-                                                                                aero_tstep.zeta,
-                                                                                struct_tstep.pos,
-                                                                                struct_tstep.psi,
-                                                                                self.data.structure.connectivities,
-                                                                                struct_tstep.cag())
-
-        aero_forces_beam_dof = aero_steady_forces_beam_dof + aero_unsteady_forces_beam_dof
-
-        return aero_forces_beam_dof
-
-    def calculate_coefficients(self, fx, fy, fz, mx, my, mz):
-        qS = self.settings['q_ref'].value * self.settings['S_ref'].value
-        return fx/qS, fy/qS, fz/qS, mx/qS/self.settings['b_ref'].value, my/qS/self.settings['c_ref'], \
-               mz/qS/self.settings['b_ref']
-=======
     def calculate_coefficients(self, fx, fy, fz):
         qS = self.settings['q_ref'] * self.settings['S_ref']
         return fx/qS, fy/qS, fz/qS
->>>>>>> 2f5d9b9f
 
     def screen_output(self):
         line = ''
