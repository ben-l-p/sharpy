--- conflicted
+++ resolved
@@ -3,16 +3,11 @@
 import numpy as np
 
 from sharpy.utils.solver_interface import solver, BaseSolver
-<<<<<<< HEAD
 import sharpy.utils.settings as su
 from sharpy.utils.datastructures import init_matrix_structure, standalone_ctypes_pointer
 import sharpy.aero.utils.uvlmlib as uvlmlib
-=======
-import sharpy.utils.settings as settings
 import sharpy.aero.utils.mapping as mapping
-import sharpy.utils.algebra as algebra
 import sharpy.aero.utils.utils as aeroutils
->>>>>>> 884128ee
 
 
 @solver
@@ -52,23 +47,17 @@
 
     def initialise(self, data, custom_settings=None, caller=None, restart=False):
         self.data = data
-<<<<<<< HEAD
         if custom_settings is None:
             self.settings = data.settings[self.solver_id]
         else:
             self.settings = custom_settings
         su.to_custom_types(self.settings, self.settings_types, self.settings_default)
         self.ts_max = len(self.data.structure.timestep_info)
-=======
-        self.settings = data.settings[self.solver_id]
-        settings.to_custom_types(self.settings, self.settings_types, self.settings_default)
->>>>>>> 884128ee
         self.caller = caller
         self.folder = data.output_folder
         if not os.path.exists(self.folder):
             os.makedirs(self.folder)
 
-<<<<<<< HEAD
     def run(self, **kwargs):
         
         online = su.set_value_or_default(kwargs, 'online', False)
@@ -80,11 +69,6 @@
         else:
             self.ts = len(self.data.structure.timestep_info) - 1
             self.lift_distribution()
-=======
-    def run(self, online=False):
-        self.lift_distribution(self.data.structure.timestep_info[self.data.ts],
-                               self.data.aero.timestep_info[self.data.ts])
->>>>>>> 884128ee
         return self.data
 
     def lift_distribution(self, struct_tstep, aero_tstep):
