--- conflicted
+++ resolved
@@ -57,15 +57,13 @@
     settings_description['save_linear_uvlm'] = 'Save linear UVLM state space system. Use with caution when dealing with ' \
                                                'large systems.'
 
-<<<<<<< HEAD
     settings_types['save_wake'] = 'bool'
     settings_default['save_wake'] = True
     settings_description['save_wake'] = 'Save aero wake classes.'
-=======
+
     settings_types['save_rom'] = 'bool'
     settings_default['save_rom'] = False
     settings_description['save_rom'] = 'Saves the ROM matrices and the reduced order model'
->>>>>>> 2fe14524
 
     settings_types['skip_attr'] = 'list(str)'
     settings_default['skip_attr'] = ['fortran',
@@ -122,27 +120,6 @@
         else:
             self.settings = custom_settings
 
-<<<<<<< HEAD
-        # Add these anyway - therefore if you add your own skip_attr you don't have to retype all of these
-        self.settings['skip_attr'].extend(['fortran',
-                                            'airfoils',
-                                            'airfoil_db',
-                                            'settings_types',
-                                            'ct_dynamic_forces_list',
-                                            'ct_forces_list',
-                                            'ct_gamma_dot_list',
-                                            'ct_gamma_list',
-                                            'ct_gamma_star_list',
-                                            'ct_normals_list',
-                                            'ct_u_ext_list',
-                                            'ct_u_ext_star_list',
-                                            'ct_zeta_dot_list',
-                                            'ct_zeta_list',
-                                            'ct_zeta_star_list',
-                                            'dynamic_input'])
-
-=======
->>>>>>> 2fe14524
         settings.to_custom_types(self.settings,
                                  self.settings_types, self.settings_default, options=self.settings_options)
         
