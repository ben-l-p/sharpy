--- conflicted
+++ resolved
@@ -208,17 +208,6 @@
                                    ClassesToSave=self.ClassesToSave, SkipAttr=skip_attr_init,
                                    compress_float=self.settings['compress_float'])
 
-<<<<<<< HEAD
-            if self.settings['save_struct']:
-                h5utils.add_as_grp(list(),
-                               hdfile['data']['structure'],
-                               grpname='timestep_info')
-            if self.settings['save_aero']:
-                h5utils.add_as_grp(list(),
-                               hdfile['data']['aero'],
-                               grpname='timestep_info')
-            
-=======
                 if self.settings['save_struct']:
                     h5utils.add_as_grp(list(),
                                hdfile['data']['structure'],
@@ -228,7 +217,6 @@
                                hdfile['data']['aero'],
                                grpname='timestep_info')
 
->>>>>>> 250a85a2
                 for it in range(len(self.data.structure.timestep_info)):
                     tstep_p = self.data.structure.timestep_info[it]
                     if tstep_p is not None:
