--- conflicted
+++ resolved
@@ -98,11 +98,7 @@
     def __init__(self):
         self.settings = None
         self.data = None
-<<<<<<< HEAD
-        self.dir = None
-=======
         self.folder = None
->>>>>>> 4cab27ad
 
         self.n_velocity_field_points = None
         self.velocity_field_points = None
@@ -117,15 +113,9 @@
             self.settings = custom_settings
         settings.to_custom_types(self.settings, self.settings_types, self.settings_default)
 
-<<<<<<< HEAD
-        self.dir = data.output_folder + '/WriteVariablesTime/'
-        if not os.path.isdir(self.dir):
-            os.makedirs(self.dir)
-=======
         self.folder = data.output_folder + '/WriteVariablesTime/'
         if not os.path.isdir(self.folder):
             os.makedirs(self.folder)
->>>>>>> 4cab27ad
 
         # Check inputs
         if not ((len(self.settings['aero_panels_isurf']) == len(self.settings['aero_panels_im'])) and (len(self.settings['aero_panels_isurf']) == len(self.settings['aero_panels_in']))):
