import ctypes as ct
import time
import copy
import threading
import logging
import concurrent.futures
import queue

import numpy as np

import sharpy.aero.utils.mapping as mapping
import sharpy.utils.cout_utils as cout
import sharpy.utils.solver_interface as solver_interface
import sharpy.utils.controller_interface as controller_interface
from sharpy.utils.solver_interface import solver, BaseSolver
import sharpy.utils.settings as settings
import sharpy.utils.algebra as algebra
import sharpy.utils.exceptions as exc
import sharpy.io.network_interface as network_interface
import sharpy.utils.generator_interface as gen_interface


@solver
class DynamicCoupled(BaseSolver):
    """
    The :class:`~sharpy.solvers.dynamiccoupled.DynamicCoupled` solver couples the aerodynamic and structural solvers
    of choice to march forward in time the aeroelastic system's solution.

    Using the :class:`~sharpy.solvers.dynamiccoupled.DynamicCoupled` solver requires that an instance of the
    ``StaticCoupled`` solver is called in the SHARPy solution ``flow`` when defining the problem case.

    Input data (from external controllers) can be received and data sent using the SHARPy network
    interface, specified through the setting ``network_settings`` of this solver. For more detail on how to send
    and receive data see the :class:`~sharpy.io.network_interface.NetworkLoader` documentation.

    Changes to the structural properties or external forces that depend on the instantaneous situation of the system
    can be applied through ``runtime_generators``. These runtime generators are parsed through dictionaries, with the
    key being the name of the generator and the value the settings for such generator. The currently available
    ``runtime_generators`` are :class:`~sharpy.generators.externalforces.ExternalForces` and
    :class:`~sharpy.generators.modifystructure.ModifyStructure`.

    """
    solver_id = 'DynamicCoupled'
    solver_classification = 'Coupled'

    settings_types = dict()
    settings_default = dict()
    settings_description = dict()
    settings_options = dict()

    settings_types['print_info'] = 'bool'
    settings_default['print_info'] = True
    settings_description['print_info'] = 'Write status to screen'

    settings_types['structural_solver'] = 'str'
    settings_default['structural_solver'] = None
    settings_description['structural_solver'] = 'Structural solver to use in the coupled simulation'

    settings_types['structural_solver_settings'] = 'dict'
    settings_default['structural_solver_settings'] = None
    settings_description['structural_solver_settings'] = 'Dictionary of settings for the structural solver'

    settings_types['aero_solver'] = 'str'
    settings_default['aero_solver'] = None
    settings_description['aero_solver'] = 'Aerodynamic solver to use in the coupled simulation'

    settings_types['aero_solver_settings'] = 'dict'
    settings_default['aero_solver_settings'] = None
    settings_description['aero_solver_settings'] = 'Dictionary of settings for the aerodynamic solver'

    settings_types['n_time_steps'] = 'int'
    settings_default['n_time_steps'] = None
    settings_description['n_time_steps'] = 'Number of time steps for the simulation'

    settings_types['dt'] = 'float'
    settings_default['dt'] = None
    settings_description['dt'] = 'Time step'

    settings_types['fsi_substeps'] = 'int'
    settings_default['fsi_substeps'] = 70
    settings_description['fsi_substeps'] = 'Max iterations in the FSI loop'

    settings_types['fsi_tolerance'] = 'float'
    settings_default['fsi_tolerance'] = 1e-5
    settings_description['fsi_tolerance'] = 'Convergence threshold for the FSI loop'

    settings_types['structural_substeps'] = 'int'
    settings_default['structural_substeps'] = 0 # 0 is normal coupled sim.
    settings_description['structural_substeps'] = 'Number of extra structural time steps per aero time step. ``0`` ' \
                                                  'is a fully coupled simulation.'

    settings_types['relaxation_factor'] = 'float'
    settings_default['relaxation_factor'] = 0.2
    settings_description['relaxation_factor'] = 'Relaxation parameter in the FSI iteration. ``0`` is no relaxation ' \
                                                'and -> ``1`` is very relaxed'

    settings_types['final_relaxation_factor'] = 'float'
    settings_default['final_relaxation_factor'] = 0.0
    settings_description['final_relaxation_factor'] = 'Relaxation factor reached in ``relaxation_steps`` with ' \
                                                      '``dynamic_relaxation`` on'

    settings_types['minimum_steps'] = 'int'
    settings_default['minimum_steps'] = 3
    settings_description['minimum_steps'] = 'Number of minimum FSI iterations before convergence'

    settings_types['relaxation_steps'] = 'int'
    settings_default['relaxation_steps'] = 100
    settings_description['relaxation_steps'] = 'Length of the relaxation factor ramp between ``relaxation_factor`` ' \
                                               'and ``final_relaxation_factor`` with ``dynamic_relaxation`` on'

    settings_types['dynamic_relaxation'] = 'bool'
    settings_default['dynamic_relaxation'] = False
    settings_description['dynamic_relaxation'] = 'Controls if relaxation factor is modified during the FSI iteration ' \
                                                 'process'

    settings_types['postprocessors'] = 'list(str)'
    settings_default['postprocessors'] = list()
    settings_description['postprocessors'] = 'List of the postprocessors to run at the end of every time step'

    settings_types['postprocessors_settings'] = 'dict'
    settings_default['postprocessors_settings'] = dict()
    settings_description['postprocessors_settings'] = 'Dictionary with the applicable settings for every ' \
                                                      '' \
                                                      '``postprocessor``. Every ``postprocessor`` needs its entry, ' \
                                                      'even if empty'

    settings_types['controller_id'] = 'dict'
    settings_default['controller_id'] = dict()
    settings_description['controller_id'] = 'Dictionary of id of every controller (key) and its type (value)'

    settings_types['controller_settings'] = 'dict'
    settings_default['controller_settings'] = dict()
    settings_description['controller_settings'] = 'Dictionary with settings (value) of every controller id (key)'

    settings_types['cleanup_previous_solution'] = 'bool'
    settings_default['cleanup_previous_solution'] = False
    settings_description['cleanup_previous_solution'] = 'Controls if previous ``timestep_info`` arrays are ' \
                                                        'reset before running the solver'

    settings_types['include_unsteady_force_contribution'] = 'bool'
    settings_default['include_unsteady_force_contribution'] = False
    settings_description['include_unsteady_force_contribution'] = 'If on, added mass contribution is added to the ' \
                                                                  'forces. This depends on the time derivative of ' \
                                                                  'the bound circulation. Check ``filter_gamma_dot`` ' \
                                                                  'in the aero solver'

    settings_types['steps_without_unsteady_force'] = 'int'
    settings_default['steps_without_unsteady_force'] = 0
    settings_description['steps_without_unsteady_force'] = 'Number of initial timesteps that don\'t include unsteady ' \
                                                           'forces contributions. This avoids oscillations due to ' \
                                                           'no perfectly trimmed initial conditions'

    settings_types['pseudosteps_ramp_unsteady_force'] = 'int'
    settings_default['pseudosteps_ramp_unsteady_force'] = 0
    settings_description['pseudosteps_ramp_unsteady_force'] = 'Length of the ramp with which unsteady force ' \
                                                              'contribution is introduced every time step during ' \
                                                              'the FSI iteration process'

    settings_types['correct_forces_method'] = 'str'
    settings_default['correct_forces_method'] = ''
    settings_description['correct_forces_method'] = 'Function used to correct aerodynamic forces. ' \
                                                    'See :py:mod:`sharpy.generators.polaraeroforces`'
    settings_options['correct_forces_method'] = ['EfficiencyCorrection', 'PolarCorrection']

    settings_types['correct_forces_settings'] = 'dict'
    settings_default['correct_forces_settings'] = {}
    settings_description['correct_forces_settings'] = 'Settings for corrected forces evaluation'

    settings_types['network_settings'] = 'dict'
    settings_default['network_settings'] = dict()
    settings_description['network_settings'] = 'Network settings. See ' \
                                               ':class:`~sharpy.io.network_interface.NetworkLoader` for supported ' \
                                               'entries'

    settings_types['runtime_generators'] = 'dict'
    settings_default['runtime_generators'] = dict()
    settings_description['runtime_generators'] = 'The dictionary keys are the runtime generators to be used. ' \
                                                 'The dictionary values are dictionaries with the settings ' \
                                                 'needed by each generator.'

    settings_table = settings.SettingsTable()
    __doc__ += settings_table.generate(settings_types, settings_default, settings_description, settings_options)

    def __init__(self):
        self.data = None
        self.settings = None
        self.structural_solver = None
        self.aero_solver = None
        self.print_info = False

        self.res = 0.0
        self.res_dqdt = 0.0
        self.res_dqddt = 0.0

        self.previous_force = None

        self.dt = 0.
        self.substep_dt = 0.
        self.initial_n_substeps = None

        self.predictor = False
        self.residual_table = None
        self.postprocessors = dict()
        self.with_postprocessors = False
        self.controllers = None

        self.time_aero = 0.
        self.time_struc = 0.

        self.correct_forces = False
        self.correct_forces_generator = None

        self.logger = logging.getLogger(__name__)  # used with the network interface

        # variables to send and receive
        self.network_loader = None
        self.set_of_variables = None

        self.runtime_generators = dict()
        self.with_runtime_generators = False

    def get_g(self):
        """
        Getter for ``g``, the gravity value
        """
        return self.structural_solver.settings['gravity']

    def set_g(self, new_g):
        """
        Setter for ``g``, the gravity value
        """
        self.structural_solver.settings['gravity'] = ct.c_double(new_g)

    def get_rho(self):
        """
        Getter for ``rho``, the density value
        """
        return self.aero_solver.settings['rho']

    def set_rho(self, new_rho):
        """
        Setter for ``rho``, the density value
        """
        self.aero_solver.settings['rho'] = ct.c_double(new_rho)

    def initialise(self, data, custom_settings=None):
        """
        Controls the initialisation process of the solver, including processing
        the settings and initialising the aero and structural solvers, postprocessors
        and controllers.
        """
        self.data = data
        if custom_settings is None:
            self.settings = data.settings[self.solver_id]
        else:
            self.settings = custom_settings
        settings.to_custom_types(self.settings,
                                 self.settings_types,
                                 self.settings_default,
                                 options=self.settings_options)

        self.original_settings = copy.deepcopy(self.settings)

        self.dt = self.settings['dt']
        self.substep_dt = (
            self.dt/(self.settings['structural_substeps'] + 1))
        self.initial_n_substeps = self.settings['structural_substeps']

        self.print_info = self.settings['print_info']
        if self.settings['cleanup_previous_solution']:
            # if there's data in timestep_info[>0], copy the last one to
            # timestep_info[0] and remove the rest
            self.cleanup_timestep_info()

        self.structural_solver = solver_interface.initialise_solver(
            self.settings['structural_solver'])
        self.structural_solver.initialise(
            self.data, self.settings['structural_solver_settings'])
        self.aero_solver = solver_interface.initialise_solver(
            self.settings['aero_solver'])
        self.aero_solver.initialise(self.structural_solver.data,
                                    self.settings['aero_solver_settings'])
        self.data = self.aero_solver.data

        # initialise postprocessors
        self.postprocessors = dict()
        if self.settings['postprocessors']:
            self.with_postprocessors = True
        for postproc in self.settings['postprocessors']:
            self.postprocessors[postproc] = solver_interface.initialise_solver(
                postproc)
            self.postprocessors[postproc].initialise(
                self.data, self.settings['postprocessors_settings'][postproc], caller=self)

        # initialise controllers
        self.controllers = dict()
        self.with_controllers = False
        if self.settings['controller_id']:
            self.with_controllers = True
        for controller_id, controller_type in self.settings['controller_id'].items():
            self.controllers[controller_id] = (
                controller_interface.initialise_controller(controller_type))
            self.controllers[controller_id].initialise(
                    self.settings['controller_settings'][controller_id],
                    controller_id)

        # print information header
        if self.print_info:
            self.residual_table = cout.TablePrinter(8, 12, ['g', 'f', 'g', 'f', 'f', 'f', 'e', 'e'])
            self.residual_table.field_length[0] = 5
            self.residual_table.field_length[1] = 6
            self.residual_table.field_length[2] = 4
            self.residual_table.print_header(['ts', 't', 'iter', 'struc ratio', 'iter time', 'residual vel',
                                              'FoR_vel(x)', 'FoR_vel(z)'])

        # Define the function to correct aerodynamic forces
        if self.settings['correct_forces_method'] is not '':
            self.correct_forces = True
            self.correct_forces_generator = gen_interface.generator_from_string(self.settings['correct_forces_method'])()
            self.correct_forces_generator.initialise(in_dict=self.settings['correct_forces_settings'],
                                                     aero=self.data.aero,
                                                     structure=self.data.structure,
                                                     rho=self.settings['aero_solver_settings']['rho'],
                                                     vortex_radius=self.settings['aero_solver_settings']['vortex_radius'])

        # check for empty dictionary
        if self.settings['network_settings']:
            self.network_loader = network_interface.NetworkLoader()
            self.network_loader.initialise(in_settings=self.settings['network_settings'])

        # initialise runtime generators
        self.runtime_generators = dict()
        if self.settings['runtime_generators']:
            self.with_runtime_generators = True
            for id, param in self.settings['runtime_generators'].items():
                gen = gen_interface.generator_from_string(id)
                self.runtime_generators[id] = gen()
                self.runtime_generators[id].initialise(param, data=self.data)

    def cleanup_timestep_info(self):
        if max(len(self.data.aero.timestep_info), len(self.data.structure.timestep_info)) > 1:
            # copy last info to first
            self.data.aero.timestep_info[0] = self.data.aero.timestep_info[-1]
            self.data.structure.timestep_info[0] = self.data.structure.timestep_info[-1]
            # delete all the rest
            while len(self.data.aero.timestep_info) - 1:
                del self.data.aero.timestep_info[-1]
            while len(self.data.structure.timestep_info) - 1:
                del self.data.structure.timestep_info[-1]

        self.data.ts = 0

    def process_controller_output(self, controlled_state):
        """
        This function modified the solver properties and parameters as
        requested from the controller.

        This keeps the main loop much cleaner, while allowing for flexibility

        Please, if you add options in here, always code the possibility of
        that specific option not being there without the code complaining to
        the user.

        If it possible, use the same Key for the new setting as for the
        setting in the solver. For example, if you want to modify the
        `structural_substeps` variable in settings, use that Key in the
        `info` dictionary.

        As a convention: a value of None returns the value to the initial
        one specified in settings, while the key not being in the dict
        is ignored, so if any change was made before, it will stay there.
        """
        try:
            info = controlled_state['info']
        except KeyError:
            return controlled_state['structural'], controlled_state['aero']

        # general copy-if-exists, restore if == None
        for info_k, info_v in info.items():
            if info_k in self.settings:
                if info_v is not None:
                    self.settings[info_k] = info_v
                else:
                    self.settings[info_k] = self.original_settings[info_k]

        # specifics of every option
        for info_k, info_v in info.items():
            if info_k in self.settings:

                if info_k == 'structural_substeps':
                    if info_v is not None:
                        self.substep_dt = (
                            self.settings['dt']/(
                                self.settings['structural_substeps'] + 1))

                if info_k == 'structural_solver':
                    if info_v is not None:
                        self.structural_solver = solver_interface.initialise_solver(
                            info['structural_solver'])
                        self.structural_solver.initialise(
                            self.data, self.settings['structural_solver_settings'])

        return controlled_state['structural'], controlled_state['aero']

    def run(self):
        """
        Run the time stepping procedure with controllers and postprocessors
        included.
        """

        if self.network_loader is not None:
            self.set_of_variables = self.network_loader.get_inout_variables()

            incoming_queue = queue.Queue(maxsize=1)
            outgoing_queue = queue.Queue(maxsize=1)

            finish_event = threading.Event()
            with concurrent.futures.ThreadPoolExecutor(max_workers=2) as executor:
                netloop = executor.submit(self.network_loop, incoming_queue, outgoing_queue, finish_event)
                timeloop = executor.submit(self.time_loop, incoming_queue, outgoing_queue, finish_event)

                # TODO: improve exception handling to get exceptions when they happen from each thread
                for t1 in [netloop, timeloop]:
                    try:
                        t1.result()
                    except Exception as e:
                        print(e)
                        raise Exception

        else:
            self.time_loop()

        if self.print_info:
            cout.cout_wrap('...Finished', 1)

        for postproc in self.postprocessors:
            try:
                self.postprocessors[postproc].shutdown()
            except AttributeError:
                pass

        return self.data

    def network_loop(self, in_queue, out_queue, finish_event):
        # runs in a separate thread from time_loop()
        out_network, in_network = self.network_loader.get_networks()
        out_network.set_queue(out_queue)

        in_network.set_message_length(self.set_of_variables.input_msg_len)
        in_network.set_queue(in_queue)

        previous_queue_empty = True
        while not finish_event.is_set():

            # selector version
            events = network_interface.sel.select(timeout=1)
            if out_network.queue.empty() and not previous_queue_empty:
                out_network.set_selector_events_mask('r')
                previous_queue_empty = True
            elif not out_network.queue.empty() and previous_queue_empty:
                out_network.set_selector_events_mask('w')
                previous_queue_empty = False

            try:
                for key, mask in events:
                    key.data.process_events(mask)
            except KeyboardInterrupt:
                break

        # close sockets
        in_network.close()
        out_network.close()

    def time_loop(self, in_queue=None, out_queue=None, finish_event=None):
        self.logger.debug('Inside time loop')
        # dynamic simulations start at tstep == 1, 0 is reserved for the initial state
        for self.data.ts in range(
                len(self.data.structure.timestep_info),
                self.settings['n_time_steps'] + 1):
            initial_time = time.perf_counter()

            # network only
            # get input from the other thread
            if in_queue:
                self.logger.info('Time Loop - Waiting for input')
                values = in_queue.get()  # should be list of tuples
                self.logger.debug('Time loop - received {}'.format(values))
                self.set_of_variables.update_timestep(self.data, values)

            structural_kstep = self.data.structure.timestep_info[-1].copy()
            aero_kstep = self.data.aero.timestep_info[-1].copy()
            self.logger.debug('Time step {}'.format(self.data.ts))

            # Add the controller here
            if self.with_controllers:
                state = {'structural': structural_kstep,
                         'aero': aero_kstep}
                for k, v in self.controllers.items():
                    state = v.control(self.data, state)
                    # this takes care of the changes in options for the solver
                    structural_kstep, aero_kstep = self.process_controller_output(
                        state)

            k = 0
            # compute unsteady contribution
            force_coeff = 0.0
            unsteady_contribution = False
            if self.settings['include_unsteady_force_contribution']:
                if self.data.ts > self.settings['steps_without_unsteady_force']:
                    unsteady_contribution = True
                    if 0 < self.settings['pseudosteps_ramp_unsteady_force']:
                        force_coeff = k/self.settings['pseudosteps_ramp_unsteady_force']
                    else:
                        force_coeff = 1.
            # Add external forces
            if self.with_runtime_generators:
                structural_kstep.runtime_generated_forces.fill(0.)
                params = dict()
                params['data'] = self.data
                params['struct_tstep'] = structural_kstep
                params['aero_tstep'] = aero_kstep
                params['force_coeff'] = force_coeff
                params['fsi_substep'] = -1
                for id, runtime_generator in self.runtime_generators.items():
                    runtime_generator.generate(params)

            self.time_aero = 0.0
            self.time_struc = 0.0

            # Copy the controlled states so that the interpolation does not
            # destroy the previous information
            controlled_structural_kstep = structural_kstep.copy()
            controlled_aero_kstep = aero_kstep.copy()

            for k in range(self.settings['fsi_substeps'] + 1):
                if (k == self.settings['fsi_substeps'] and
                        self.settings['fsi_substeps']):
                    print_res = 0 if self.res == 0. else np.log10(self.res)
                    print_res_dqdt = 0 if self.res_dqdt == 0. else np.log10(self.res_dqdt)
                    cout.cout_wrap(("The FSI solver did not converge!!! residuals: %f %f" % (print_res, print_res_dqdt)))
                    self.aero_solver.update_custom_grid(
                        structural_kstep,
                        aero_kstep)
                    break

                # generate new grid (already rotated)
                aero_kstep = controlled_aero_kstep.copy()
                self.aero_solver.update_custom_grid(
                    structural_kstep,
                    aero_kstep)

                # compute unsteady contribution
                force_coeff = 0.0
                unsteady_contribution = False
                if self.settings['include_unsteady_force_contribution']:
                    if self.data.ts > self.settings['steps_without_unsteady_force']:
                        unsteady_contribution = True
                        if k < self.settings['pseudosteps_ramp_unsteady_force']:
                            force_coeff = k/self.settings['pseudosteps_ramp_unsteady_force']
                        else:
                            force_coeff = 1.

                previous_runtime_generated_forces = structural_kstep.runtime_generated_forces.astype(dtype=ct.c_double, order='F', copy=True)
                # Add external forces
                if self.with_runtime_generators:
                    structural_kstep.runtime_generated_forces.fill(0.)
                    params = dict()
                    params['data'] = self.data
                    params['struct_tstep'] = structural_kstep
                    params['aero_tstep'] = aero_kstep
                    params['force_coeff'] = force_coeff
                    params['fsi_substep'] = k
                    for id, runtime_generator in self.runtime_generators.items():
                        runtime_generator.generate(params)

                # run the solver
                ini_time_aero = time.perf_counter()
                self.data = self.aero_solver.run(aero_kstep,
                                                 structural_kstep,
                                                 convect_wake=True,
                                                 unsteady_contribution=unsteady_contribution)
                self.time_aero += time.perf_counter() - ini_time_aero

                previous_kstep = structural_kstep.copy()
                structural_kstep = controlled_structural_kstep.copy()
                structural_kstep.runtime_generated_forces = previous_kstep.runtime_generated_forces.astype(dtype=ct.c_double, order='F', copy=True)
                previous_kstep.runtime_generated_forces = previous_runtime_generated_forces.astype(dtype=ct.c_double, order='F', copy=True)

                # move the aerodynamic surface according the the structural one
                self.aero_solver.update_custom_grid(structural_kstep,
                                                    aero_kstep)

                self.map_forces(aero_kstep,
                                structural_kstep,
                                force_coeff)

                # relaxation
                relax_factor = self.relaxation_factor(k)
                relax(self.data.structure,
                      structural_kstep,
                      previous_kstep,
                      relax_factor)

                # check if nan anywhere.
                # if yes, raise exception
                if np.isnan(structural_kstep.steady_applied_forces).any():
                    raise exc.NotConvergedSolver('NaN found in steady_applied_forces!')
                if np.isnan(structural_kstep.unsteady_applied_forces).any():
                    raise exc.NotConvergedSolver('NaN found in unsteady_applied_forces!')

                copy_structural_kstep = structural_kstep.copy()
                ini_time_struc = time.perf_counter()
                for i_substep in range(
                        self.settings['structural_substeps'] + 1):
                    # run structural solver
                    coeff = ((i_substep + 1)/
                             (self.settings['structural_substeps'] + 1))

                    structural_kstep = self.interpolate_timesteps(
                        step0=self.data.structure.timestep_info[-1],
                        step1=copy_structural_kstep,
                        out_step=structural_kstep,
                        coeff=coeff)

                    self.data = self.structural_solver.run(
                        structural_step=structural_kstep,
                        dt=self.substep_dt)

                self.time_struc += time.perf_counter() - ini_time_struc

                # check convergence
                if self.convergence(k,
                                    structural_kstep,
                                    previous_kstep,
                                    self.settings['structural_solver'].lower(),
                                    self.settings['aero_solver'].lower(),
                                    self.with_runtime_generators):
                    # move the aerodynamic surface according to the structural one
                    self.aero_solver.update_custom_grid(
                        structural_kstep,
                        aero_kstep)
                    break

            # move the aerodynamic surface according the the structural one
            self.aero_solver.update_custom_grid(structural_kstep, aero_kstep)

            self.aero_solver.add_step()
            self.data.aero.timestep_info[-1] = aero_kstep.copy()
            self.structural_solver.add_step()
            self.data.structure.timestep_info[-1] = structural_kstep.copy()

            final_time = time.perf_counter()

            if self.print_info:
                print_res = 0 if self.res_dqdt == 0. else np.log10(self.res_dqdt)
                self.residual_table.print_line([self.data.ts,
                                                self.data.ts*self.dt,
                                                k,
                                                self.time_struc/(self.time_aero + self.time_struc),
                                                final_time - initial_time,
                                                print_res,
                                                structural_kstep.for_vel[0],
                                                structural_kstep.for_vel[2],
                                                np.sum(structural_kstep.steady_applied_forces[:, 0]),
                                                np.sum(structural_kstep.steady_applied_forces[:, 2])])
            self.structural_solver.extract_resultants()
            # run postprocessors
            if self.with_postprocessors:
                for postproc in self.postprocessors:
                    self.data = self.postprocessors[postproc].run(online=True)

            # network only
            # put result back in queue
            if out_queue:
                self.logger.debug('Time loop - about to get out variables from data')
                self.set_of_variables.get_value(self.data)
                if out_queue.full():
                    # clear the queue such that it always contains the latest time step
                    out_queue.get()  # clear item from queue
                    self.logger.debug('Data output Queue is full - clearing output')
                out_queue.put(self.set_of_variables)

        if finish_event:
            finish_event.set()
            self.logger.info('Time loop - Complete')

    def convergence(self, k, tstep, previous_tstep,
                    struct_solver, aero_solver, with_runtime_generators):
        r"""
        Check convergence in the FSI loop.

        Convergence is determined as:

        .. math:: \epsilon_q^k = \frac{|| q^k - q^{k - 1} ||}{q^0}
        .. math:: \epsilon_\dot{q}^k = \frac{|| \dot{q}^k - \dot{q}^{k - 1} ||}{\dot{q}^0}

        FSI converged if :math:`\epsilon_q^k < \mathrm{FSI\ tolerance}` and :math:`\epsilon_\dot{q}^k < \mathrm{FSI\ tolerance}`

        """
        # check for non-convergence
        if not all(np.isfinite(tstep.q)):
            import pdb
            pdb.set_trace()
            raise Exception(
                '***Not converged! There is a NaN value in the forces!')

        if not k:
            # save the value of the vectors for normalising later
            self.base_q = np.linalg.norm(tstep.q.copy())
            self.base_dqdt = np.linalg.norm(tstep.dqdt.copy())
            if self.base_dqdt == 0:
                self.base_dqdt = 1.
            if with_runtime_generators:
                self.base_res_forces = np.linalg.norm(tstep.runtime_generated_forces)
                if self.base_res_forces == 0:
                    self.base_res_forces = 1.
            return False

        # Check the special case of no aero and no runtime generators
        if aero_solver.lower() == "noaero" and not with_runtime_generators:
            return True

        # relative residuals
        self.res = (np.linalg.norm(tstep.q-
                                   previous_tstep.q)/
                    self.base_q)
        self.res_dqdt = (np.linalg.norm(tstep.dqdt-
                                        previous_tstep.dqdt)/
                         self.base_dqdt)

        if with_runtime_generators:
            res_forces = (np.linalg.norm(tstep.runtime_generated_forces -
                                        previous_tstep.runtime_generated_forces)/
                         self.base_res_forces)
        else:
            res_forces = 0.

        # we don't want this to converge before introducing the gamma_dot forces!
        if self.settings['include_unsteady_force_contribution']:
            if k < self.settings['pseudosteps_ramp_unsteady_force'] \
                    and self.data.ts > self.settings['steps_without_unsteady_force']:
                return False

        # convergence
        return k > self.settings['minimum_steps'] - 1 and \
            all(x < self.settings['fsi_tolerance'] for x in (self.res, self.res_dqdt, res_forces))


    def map_forces(self, aero_kstep, structural_kstep, unsteady_forces_coeff=1.0):
        # set all forces to 0
        structural_kstep.steady_applied_forces.fill(0.0)
        structural_kstep.unsteady_applied_forces.fill(0.0)

        # aero forces to structural forces
        struct_forces = mapping.aero2struct_force_mapping(
            aero_kstep.forces,
            self.data.aero.struct2aero_mapping,
            aero_kstep.zeta,
            structural_kstep.pos,
            structural_kstep.psi,
            self.data.structure.node_master_elem,
            self.data.structure.connectivities,
            structural_kstep.cag(),
            self.data.aero.aero_dict)
        dynamic_struct_forces = unsteady_forces_coeff*mapping.aero2struct_force_mapping(
            aero_kstep.dynamic_forces,
            self.data.aero.struct2aero_mapping,
            aero_kstep.zeta,
            structural_kstep.pos,
            structural_kstep.psi,
            self.data.structure.node_master_elem,
            self.data.structure.connectivities,
            structural_kstep.cag(),
            self.data.aero.aero_dict)

        if self.correct_forces:
            struct_forces = \
                self.correct_forces_generator.generate(aero_kstep=aero_kstep,
                                                       structural_kstep=structural_kstep,
                                                       struct_forces=struct_forces)
<<<<<<< HEAD
=======

        aero_kstep.aero_steady_forces_beam_dof = struct_forces
        structural_kstep.postproc_node['aero_steady_forces'] = struct_forces
        structural_kstep.postproc_node['aero_unsteady_forces'] = dynamic_struct_forces
>>>>>>> ef4b5af4

        aero_kstep.aero_steady_forces_beam_dof = struct_forces
        
        # prescribed forces + aero forces
        structural_kstep.steady_applied_forces = (
            (struct_forces + self.data.structure.ini_info.steady_applied_forces).
            astype(dtype=ct.c_double, order='F', copy=True))
        try:
            structural_kstep.unsteady_applied_forces = (
                (dynamic_struct_forces + self.data.structure.dynamic_input[max(self.data.ts - 1, 0)]['dynamic_forces'] +
                 structural_kstep.runtime_generated_forces).
                astype(dtype=ct.c_double, order='F', copy=True))
        except KeyError:
            structural_kstep.unsteady_applied_forces = (dynamic_struct_forces +
                                                        structural_kstep.runtime_generated_forces)

    def relaxation_factor(self, k):
        initial = self.settings['relaxation_factor']
        if not self.settings['dynamic_relaxation']:
            return initial

        final = self.settings['final_relaxation_factor']
        if k >= self.settings['relaxation_steps']:
            return final

        value = initial + (final - initial)/self.settings['relaxation_steps']*k
        return value

    @staticmethod
    def interpolate_timesteps(step0, step1, out_step, coeff):
        """
        Performs a linear interpolation between step0 and step1 based on coeff
        in [0, 1]. 0 means info in out_step == step0 and 1 out_step == step1.

        Quantities interpolated:
        * `steady_applied_forces`
        * `unsteady_applied_forces`
        * `velocity` input in Lagrange constraints

        """
        if not 0.0 <= coeff <= 1.0:
            return out_step

        # forces
        out_step.steady_applied_forces[:] = (
            (1.0 - coeff)*step0.steady_applied_forces +
            (coeff)*(step1.steady_applied_forces))

        out_step.unsteady_applied_forces[:] = (
            (1.0 - coeff)*step0.unsteady_applied_forces +
            (coeff)*(step1.unsteady_applied_forces))

        # multibody if necessary
        if out_step.mb_dict is not None:
            for key in step1.mb_dict.keys():
                if 'constraint_' in key:
                    try:
                        out_step.mb_dict[key]['velocity'][:] = (
                            (1.0 - coeff)*step0.mb_dict[key]['velocity'] +
                            (coeff)*step1.mb_dict[key]['velocity'])
                    except KeyError:
                        pass

        return out_step


def relax(beam, timestep, previous_timestep, coeff):
    timestep.steady_applied_forces = ((1.0 - coeff)*timestep.steady_applied_forces +
            coeff*previous_timestep.steady_applied_forces)
    timestep.unsteady_applied_forces = ((1.0 - coeff)*timestep.unsteady_applied_forces +
            coeff*previous_timestep.unsteady_applied_forces)
    timestep.runtime_generated_forces = ((1.0 - coeff)*timestep.runtime_generated_forces +
            coeff*previous_timestep.runtime_generated_forces)


def normalise_quaternion(tstep):
    tstep.dqdt[-4:] = algebra.unit_vector(tstep.dqdt[-4:])
    tstep.quat = tstep.dqdt[-4:].astype(dtype=ct.c_double, order='F', copy=True)<|MERGE_RESOLUTION|>--- conflicted
+++ resolved
@@ -778,16 +778,11 @@
                 self.correct_forces_generator.generate(aero_kstep=aero_kstep,
                                                        structural_kstep=structural_kstep,
                                                        struct_forces=struct_forces)
-<<<<<<< HEAD
-=======
 
         aero_kstep.aero_steady_forces_beam_dof = struct_forces
         structural_kstep.postproc_node['aero_steady_forces'] = struct_forces
         structural_kstep.postproc_node['aero_unsteady_forces'] = dynamic_struct_forces
->>>>>>> ef4b5af4
-
-        aero_kstep.aero_steady_forces_beam_dof = struct_forces
-        
+
         # prescribed forces + aero forces
         structural_kstep.steady_applied_forces = (
             (struct_forces + self.data.structure.ini_info.steady_applied_forces).
