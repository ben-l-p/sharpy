import ctypes as ct
import time

import numpy as np

import sharpy.aero.utils.mapping as mapping
import sharpy.utils.cout_utils as cout
import sharpy.utils.solver_interface as solver_interface
import sharpy.utils.controller_interface as controller_interface
from sharpy.utils.solver_interface import solver, BaseSolver
import sharpy.utils.settings as settings
import sharpy.utils.algebra as algebra
import sharpy.structure.utils.xbeamlib as xbeam


@solver
class DynamicCoupled(BaseSolver):
    """
    The ``DynamicCoupled`` solver couples the aerodynamic and structural solvers of choice to march forward in time
    the aeroelastic system's solution.

    Using the ``DynamicCoupled`` solver requires that an instance of the ``StaticCoupled`` solver is called in the
    SHARPy solution ``flow`` when defining the problem case.

    """
    solver_id = 'DynamicCoupled'
    solver_classification = 'Aeroelastic'

    def __init__(self):
        self.settings_types = dict()
        self.settings_default = dict()

        self.settings_types['print_info'] = 'bool'
        self.settings_default['print_info'] = True

        self.settings_types['structural_solver'] = 'str'
        self.settings_default['structural_solver'] = None

        self.settings_types['structural_solver_settings'] = 'dict'
        self.settings_default['structural_solver_settings'] = None

        self.settings_types['aero_solver'] = 'str'
        self.settings_default['aero_solver'] = None

        self.settings_types['aero_solver_settings'] = 'dict'
        self.settings_default['aero_solver_settings'] = None

        self.settings_types['n_time_steps'] = 'int'
        self.settings_default['n_time_steps'] = None

        self.settings_types['dt'] = 'float'
        self.settings_default['dt'] = None

        self.settings_types['fsi_substeps'] = 'int'
        self.settings_default['fsi_substeps'] = 70

        self.settings_types['fsi_tolerance'] = 'float'
        self.settings_default['fsi_tolerance'] = 1e-5

        self.settings_types['structural_substeps'] = 'int'
        self.settings_default['structural_substeps'] = 0 # 0 is normal coupled sim.

        self.settings_types['relaxation_factor'] = 'float'
        self.settings_default['relaxation_factor'] = 0.2

        self.settings_types['final_relaxation_factor'] = 'float'
        self.settings_default['final_relaxation_factor'] = 0.0

        self.settings_types['minimum_steps'] = 'int'
        self.settings_default['minimum_steps'] = 3

        self.settings_types['relaxation_steps'] = 'int'
        self.settings_default['relaxation_steps'] = 100

        self.settings_types['dynamic_relaxation'] = 'bool'
        self.settings_default['dynamic_relaxation'] = False

        self.settings_types['postprocessors'] = 'list(str)'
        self.settings_default['postprocessors'] = list()

        self.settings_types['postprocessors_settings'] = 'dict'
        self.settings_default['postprocessors_settings'] = dict()

        self.settings_types['controller_id'] = 'dict'
        self.settings_default['controller_id'] = dict()

        self.settings_types['controller_settings'] = 'dict'
        self.settings_default['controller_settings'] = dict()

        self.settings_types['postprocessors_settings'] = 'dict'
        self.settings_default['postprocessors_settings'] = dict()

        self.settings_types['cleanup_previous_solution'] = 'bool'
        self.settings_default['cleanup_previous_solution'] = False

        self.settings_types['include_unsteady_force_contribution'] = 'bool'
        self.settings_default['include_unsteady_force_contribution'] = False

        self.settings_types['steps_without_unsteady_force'] = 'int'
        self.settings_default['steps_without_unsteady_force'] = 0

        self.settings_types['pseudosteps_ramp_unsteady_force'] = 'int'
        self.settings_default['pseudosteps_ramp_unsteady_force'] = 0

        self.data = None
        self.settings = None
        self.structural_solver = None
        self.aero_solver = None
        self.print_info = False

        self.res = 0.0
        self.res_dqdt = 0.0
        self.res_dqddt = 0.0

        self.previous_force = None

        self.dt = 0.
        self.substep_dt = 0.

        self.predictor = False
        self.residual_table = None
        self.postprocessors = dict()
        self.with_postprocessors = False
        self.controllers = None

        self.time_aero = 0.
        self.time_struc = 0.

    def get_g(self):
        return self.structural_solver.settings['gravity'].value

    def set_g(self, new_g):
        self.structural_solver.settings['gravity'] = ct.c_double(new_g)

    def get_rho(self):
        return self.aero_solver.settings['rho'].value

    def set_rho(self, new_rho):
        self.aero_solver.settings['rho'] = ct.c_double(new_rho)

    def initialise(self, data, custom_settings=None):
        self.data = data
        if custom_settings is None:
            self.settings = data.settings[self.solver_id]
        else:
            self.settings = custom_settings
        settings.to_custom_types(self.settings,
                                 self.settings_types,
                                 self.settings_default)
        self.dt = self.settings['dt']
        self.substep_dt = (
            self.dt.value/(self.settings['structural_substeps'].value + 1))
        self.print_info = self.settings['print_info']
        if self.settings['cleanup_previous_solution']:
            # if there's data in timestep_info[>0], copy the last one to
            # timestep_info[0] and remove the rest
            self.cleanup_timestep_info()

        self.structural_solver = solver_interface.initialise_solver(
            self.settings['structural_solver'])
        self.structural_solver.initialise(
            self.data, self.settings['structural_solver_settings'])
        self.aero_solver = solver_interface.initialise_solver(
            self.settings['aero_solver'])
        self.aero_solver.initialise(self.structural_solver.data,
                                    self.settings['aero_solver_settings'])
        self.data = self.aero_solver.data

        # initialise postprocessors
        self.postprocessors = dict()
        if self.settings['postprocessors']:
            self.with_postprocessors = True
        for postproc in self.settings['postprocessors']:
            self.postprocessors[postproc] = solver_interface.initialise_solver(
                postproc)
            self.postprocessors[postproc].initialise(
                self.data, self.settings['postprocessors_settings'][postproc])

        # initialise controllers
        self.controllers = dict()
        self.with_controllers = False
        if self.settings['controller_id']:
            self.with_controllers = True
        for controller_id, controller_type in self.settings['controller_id'].items():
            self.controllers[controller_id] = (
                controller_interface.initialise_controller(controller_type))
            self.controllers[controller_id].initialise(
                    self.settings['controller_settings'][controller_id],
                    controller_id)

        # print information header
        if self.print_info:
            self.residual_table = cout.TablePrinter(8, 12, ['g', 'f', 'g', 'f', 'f', 'f', 'e', 'e'])
            self.residual_table.field_length[0] = 5
            self.residual_table.field_length[1] = 6
            self.residual_table.field_length[2] = 4
            self.residual_table.print_header(['ts', 't', 'iter', 'struc ratio', 'iter time', 'residual vel',
                                              'FoR_vel(x)', 'FoR_vel(z)'])


    def cleanup_timestep_info(self):
        if max(len(self.data.aero.timestep_info), len(self.data.structure.timestep_info)) > 1:
            # copy last info to first
            self.data.aero.timestep_info[0] = self.data.aero.timestep_info[-1]
            self.data.structure.timestep_info[0] = self.data.structure.timestep_info[-1]
            # delete all the rest
            while len(self.data.aero.timestep_info) - 1:
                del self.data.aero.timestep_info[-1]
            while len(self.data.structure.timestep_info) - 1:
                del self.data.structure.timestep_info[-1]

        self.data.ts = 0

    def run(self):
        """

        """
        # dynamic simulations start at tstep == 1, 0 is reserved for the initial state
        for self.data.ts in range(
                len(self.data.structure.timestep_info),
                self.settings['n_time_steps'].value + len(self.data.structure.timestep_info)):
            initial_time = time.perf_counter()
            structural_kstep = self.data.structure.timestep_info[-1].copy()
            aero_kstep = self.data.aero.timestep_info[-1].copy()

            # Add the controller here
            if self.with_controllers:
                state = {'structural': structural_kstep,
                         'aero': aero_kstep}
                for k, v in self.controllers.items():
                    state = v.control(self.data, state)

                structural_kstep = state['structural']
                aero_kstep = state['aero']
                reset_substeps = False
                try:
                    if state['info']['reset_substeps']:
                        self.settings['structural_substeps'] = ct.c_int(0)
                        self.substep_dt = self.settings['dt'].value
                except KeyError:
                    pass

                try:
                    if state['info']['new_structural_solver']:
                        self.structural_solver = solver_interface.initialise_solver(
                            state['info']['new_structural_solver'])
                        self.structural_solver.initialise(
                            self.data, self.settings['structural_solver_settings'])
                except KeyError:
                    pass

            self.time_aero = 0.0
            self.time_struc = 0.0

            # Copy the controlled states so that the interpolation does not
            # destroy the previous information
            controlled_structural_kstep = structural_kstep.copy()
            controlled_aero_kstep = aero_kstep.copy()

            k = 0
            for k in range(self.settings['fsi_substeps'].value + 1):
                if (k == self.settings['fsi_substeps'].value and
                        self.settings['fsi_substeps']):
                    cout.cout_wrap('The FSI solver did not converge!!!')
                    break

                # generate new grid (already rotated)
                aero_kstep = controlled_aero_kstep.copy()
                self.aero_solver.update_custom_grid(
                    structural_kstep,
                    aero_kstep)

                # compute unsteady contribution
                force_coeff = 0.0
                unsteady_contribution = False
                if self.settings['include_unsteady_force_contribution'].value:
                    if self.data.ts > self.settings['steps_without_unsteady_force'].value:
                        unsteady_contribution = True
                        if k < self.settings['pseudosteps_ramp_unsteady_force'].value:
                            force_coeff = k/self.settings['pseudosteps_ramp_unsteady_force'].value
                        else:
                            force_coeff = 1.

                # run the solver
                ini_time_aero = time.perf_counter()
                self.data = self.aero_solver.run(aero_kstep,
                                                 structural_kstep,
                                                 convect_wake=True,
                                                 unsteady_contribution=unsteady_contribution)
                self.time_aero += time.perf_counter() - ini_time_aero

                previous_kstep = structural_kstep.copy()
                structural_kstep = controlled_structural_kstep.copy()

                # move the aerodynamic surface according the the structural one
                self.aero_solver.update_custom_grid(structural_kstep,
                                                    aero_kstep)
                self.map_forces(aero_kstep,
                                structural_kstep,
                                force_coeff)

                # relaxation
                relax_factor = self.relaxation_factor(k)
                relax(self.data.structure,
                      structural_kstep,
                      previous_kstep,
                      relax_factor)

                # check if nan anywhere.
                # if yes, pdb.set_trace()
                if np.isnan(structural_kstep.steady_applied_forces).any():
                    print('NaN found in steady_applied_forces!')
                    import pdb
                    pdb.set_trace()
                if np.isnan(structural_kstep.unsteady_applied_forces).any():
                    print('NaN found in unsteady_applied_forces!')
                    import pdb
                    pdb.set_trace()

                copy_structural_kstep = structural_kstep.copy()
                ini_time_struc = time.perf_counter()
                for i_substep in range(
                        self.settings['structural_substeps'].value + 1):
                    # run structural solver
                    coeff = ((i_substep + 1)/
                             (self.settings['structural_substeps'].value + 1))

                    structural_kstep = self.interpolate_timesteps(
                        step0=self.data.structure.timestep_info[-1],
                        step1=copy_structural_kstep,
                        out_step=structural_kstep,
                        coeff=coeff)

                    self.data = self.structural_solver.run(
                        structural_step=structural_kstep,
                        dt=self.substep_dt)

                self.time_struc += time.perf_counter() - ini_time_struc

                # check convergence
                if self.convergence(k,
                                    structural_kstep,
                                    previous_kstep):
<<<<<<< HEAD
=======
                    # move the aerodynamic surface according to the structural one
                    self.aero_solver.update_custom_grid(
                        structural_kstep,
                        aero_kstep)
>>>>>>> e56ef6c4
                    break

            # move the aerodynamic surface according the the structural one
            self.aero_solver.update_custom_grid(structural_kstep, aero_kstep)

            self.aero_solver.add_step()
            self.data.aero.timestep_info[-1] = aero_kstep.copy()
            self.structural_solver.add_step()
            self.data.structure.timestep_info[-1] = structural_kstep.copy()

            final_time = time.perf_counter()

            if self.print_info:
                self.residual_table.print_line([self.data.ts,
                                                self.data.ts*self.dt.value,
                                                k,
                                                self.time_struc/(self.time_aero + self.time_struc),
                                                final_time - initial_time,
                                                np.log10(self.res_dqdt),
                                                structural_kstep.for_vel[0],
                                                structural_kstep.for_vel[2],
                                                np.sum(structural_kstep.steady_applied_forces[:, 0]),
                                                np.sum(structural_kstep.steady_applied_forces[:, 2])])
            self.structural_solver.extract_resultants()
            # run postprocessors
            if self.with_postprocessors:
                for postproc in self.postprocessors:
                    self.data = self.postprocessors[postproc].run(online=True)

        if self.print_info:
            cout.cout_wrap('...Finished', 1)
        return self.data

    def convergence(self, k, tstep, previous_tstep):
        # check for non-convergence
        if not all(np.isfinite(tstep.q)):
            import pdb
            pdb.set_trace()
            raise Exception(
                '***Not converged! There is a NaN value in the forces!')

        if not k:
            # save the value of the vectors for normalising later
            self.base_q = np.linalg.norm(tstep.q.copy())
            self.base_dqdt = np.linalg.norm(tstep.dqdt.copy())
            if self.base_dqdt == 0:
                self.base_dqdt = 1.
            return False

        # relative residuals
        self.res = (np.linalg.norm(tstep.q-
                                   previous_tstep.q)/
                    self.base_q)
        self.res_dqdt = (np.linalg.norm(tstep.dqdt-
                                        previous_tstep.dqdt)/
                         self.base_dqdt)

        # we don't want this to converge before introducing the gamma_dot forces!
        if self.settings['include_unsteady_force_contribution'].value:
            if k < self.settings['pseudosteps_ramp_unsteady_force'].value:
                return False

        # convergence
        if k > self.settings['minimum_steps'].value - 1:
            if self.res < self.settings['fsi_tolerance'].value:
                if self.res_dqdt < self.settings['fsi_tolerance'].value:
                    return True

        return False

    def map_forces(self, aero_kstep, structural_kstep, unsteady_forces_coeff=1.0):
        # set all forces to 0
        structural_kstep.steady_applied_forces.fill(0.0)
        structural_kstep.unsteady_applied_forces.fill(0.0)

        # aero forces to structural forces
        struct_forces = mapping.aero2struct_force_mapping(
            aero_kstep.forces,
            self.data.aero.struct2aero_mapping,
            aero_kstep.zeta,
            structural_kstep.pos,
            structural_kstep.psi,
            self.data.structure.node_master_elem,
            self.data.structure.connectivities,
            structural_kstep.cag())
        dynamic_struct_forces = unsteady_forces_coeff*mapping.aero2struct_force_mapping(
            aero_kstep.dynamic_forces,
            self.data.aero.struct2aero_mapping,
            aero_kstep.zeta,
            structural_kstep.pos,
            structural_kstep.psi,
            self.data.structure.node_master_elem,
            self.data.structure.connectivities,
            structural_kstep.cag())

        # prescribed forces + aero forces
        try:
            structural_kstep.steady_applied_forces = (
                (struct_forces + self.data.structure.ini_info.steady_applied_forces).
                astype(dtype=ct.c_double, order='F', copy=True))
            structural_kstep.unsteady_applied_forces = (
                (dynamic_struct_forces + self.data.structure.dynamic_input[max(self.data.ts - 1, 0)]['dynamic_forces']).
                astype(dtype=ct.c_double, order='F', copy=True))
        except KeyError:
            structural_kstep.steady_applied_forces = (
                (struct_forces + self.data.structure.ini_info.steady_applied_forces).
                astype(dtype=ct.c_double, order='F', copy=True))
            structural_kstep.unsteady_applied_forces = dynamic_struct_forces

    def relaxation_factor(self, k):
        initial = self.settings['relaxation_factor'].value
        if not self.settings['dynamic_relaxation'].value:
            return initial

        final = self.settings['final_relaxation_factor'].value
        if k >= self.settings['relaxation_steps'].value:
            return final

        value = initial + (final - initial)/self.settings['relaxation_steps'].value*k
        return value

    @staticmethod
    def interpolate_timesteps(step0, step1, out_step, coeff):
        """
        Performs a linear interpolation between step0 and step1 based on coeff
        in [0, 1]. 0 means info in out_step == step0 and 1 out_step == step1.

        Quantities interpolated:
        * `steady_applied_forces`
        * `unsteady_applied_forces`
        * `velocity` input in Lagrange constraints

        """
        if not 0.0 <= coeff <= 1.0:
            return out_step

        # forces
        out_step.steady_applied_forces[:] = (
            (1.0 - coeff)*step0.steady_applied_forces +
            (coeff)*(step1.steady_applied_forces))

        out_step.unsteady_applied_forces[:] = (
            (1.0 - coeff)*step0.unsteady_applied_forces +
            (coeff)*(step1.unsteady_applied_forces))

        # multibody if necessary
        if step1.mb_dict is not None:
            for key, val in step1.mb_dict.items():
                if 'constraint_' in key:
                    for kk, vv in val.items():
                        if 'vel' in kk:
                            out_step.mb_dict[key][kk] = (
                                coeff*vv +
                                (1.0 - coeff)*step0.mb_dict[key][kk])
        return out_step


def relax(beam, timestep, previous_timestep, coeff):
    timestep.steady_applied_forces[:] = ((1.0 - coeff)*timestep.steady_applied_forces +
            coeff*previous_timestep.steady_applied_forces)
    timestep.unsteady_applied_forces[:] = ((1.0 - coeff)*timestep.unsteady_applied_forces +
            coeff*previous_timestep.unsteady_applied_forces)


def normalise_quaternion(tstep):
    tstep.dqdt[-4:] = algebra.unit_vector(tstep.dqdt[-4:])
    tstep.quat = tstep.dqdt[-4:].astype(dtype=ct.c_double, order='F', copy=True)
<|MERGE_RESOLUTION|>--- conflicted
+++ resolved
@@ -341,13 +341,10 @@
                 if self.convergence(k,
                                     structural_kstep,
                                     previous_kstep):
-<<<<<<< HEAD
-=======
                     # move the aerodynamic surface according to the structural one
                     self.aero_solver.update_custom_grid(
                         structural_kstep,
                         aero_kstep)
->>>>>>> e56ef6c4
                     break
 
             # move the aerodynamic surface according the the structural one
