--- conflicted
+++ resolved
@@ -239,11 +239,6 @@
                 if self.data.ts < 5:
                     force_coeff = 0.0
 
-<<<<<<< HEAD
-                # print('k = ', k, ' force_coeff = ', force_coeff)
-
-=======
->>>>>>> 8224b806
                 # run the solver
                 if force_coeff == 0.:
                     unsteady_contribution = False
