--- conflicted
+++ resolved
@@ -283,18 +283,11 @@
         modal = False
 
     aero_state = x[:-data.linear.linear_system.beam.ss.states]
-<<<<<<< HEAD
-    beam_state = x[-data.linear.linear_system.beam.ss.states:] # after aero all the rest is beam
-
-    # Beam output
-    y_beam = beam_state
-=======
     beam_state = x[-data.linear.linear_system.beam.ss.states:] # after aero all the rest is beam, but should not use
     # in case it is in DT the state variables do not mean the same!
 
     # Beam output
     y_beam = y[-data.linear.linear_system.beam.ss.outputs:]
->>>>>>> a53fe2d2
 
     u_q = np.zeros(data.linear.linear_system.uvlm.ss.inputs)
     if u is not None:
@@ -310,33 +303,22 @@
         aero_input = Kas.dot(uvlm_in_mode_gain.dot(u_q))
     else:
         aero_input = Kas.dot(u_q)
-<<<<<<< HEAD
-
-=======
->>>>>>> a53fe2d2
 
     # Aero
     forces, gamma, gamma_dot, gamma_star, gust_state_vec = data.linear.linear_system.uvlm.unpack_ss_vector(
         data,
         x_n=aero_state,
-<<<<<<< HEAD
-=======
         u_aero=aero_input,
->>>>>>> a53fe2d2
         aero_tstep=data.linear.tsaero0,
         track_body=True,
         state_variables=data.linear.linear_system.uvlm.ss.state_variables,
         gust_in=True)
 
     if data.linear.linear_system.uvlm.gust_assembler:
-<<<<<<< HEAD
-        u_ext_gust = data.linear.linear_system.uvlm.gust_assembler.state_to_uext.dot(gust_state_vec)
-=======
         gust_in_loc = data.linear.ss.input_variables('u_gust').cols_loc
         u_in_gust = u[gust_in_loc]
         gust_assembler = data.linear.linear_system.uvlm.gust_assembler
         u_ext_gust = gust_assembler.state_to_uext.dot(gust_state_vec) + gust_assembler.uin_to_uext.dot(u_in_gust)
->>>>>>> a53fe2d2
     else:
         u_ext_gust = np.array([])
 
@@ -370,15 +352,9 @@
     # Reconstruct the state if modal
     if modal:
         phi = data.linear.linear_system.beam.sys.U
-<<<<<<< HEAD
-        x_s = sclalg.block_diag(phi, phi).dot(beam_state)
-    else:
-        x_s = beam_state
-=======
         x_s = sclalg.block_diag(phi, phi).dot(y_beam)
     else:
         x_s = y_beam
->>>>>>> a53fe2d2
     y_s = beam_forces #+ phi.dot(u_struct)
     # y_s = self.data.linear.lsys['LinearBeam'].sys.U.T.dot(y_struct)
 
