import ctypes as ct
import sys
import numpy as np

import sharpy.aero.utils.mapping as mapping
import sharpy.utils.cout_utils as cout
import sharpy.utils.solver_interface as solver_interface
from sharpy.utils.solver_interface import solver, BaseSolver
import sharpy.utils.settings as settings
import sharpy.utils.algebra as algebra
import sharpy.utils.generator_interface as gen_interface

@solver
class StaticCoupled(BaseSolver):
    """
    This class is the main FSI driver for static simulations.
    It requires a ``structural_solver`` and a ``aero_solver`` to be defined.
    """
    solver_id = 'StaticCoupled'
    solver_classification = 'Coupled'

    settings_types = dict()
    settings_default = dict()
    settings_description = dict()
    settings_options = dict()

    settings_types['print_info'] = 'bool'
    settings_default['print_info'] = True
    settings_description['print_info'] = 'Write status to screen'

    settings_types['structural_solver'] = 'str'
    settings_default['structural_solver'] = None
    settings_description['structural_solver'] = 'Structural solver to use in the coupled simulation'

    settings_types['structural_solver_settings'] = 'dict'
    settings_default['structural_solver_settings'] = None
    settings_description['structural_solver_settings'] = 'Dictionary of settings for the structural solver'

    settings_types['aero_solver'] = 'str'
    settings_default['aero_solver'] = None
    settings_description['aero_solver'] = 'Aerodynamic solver to use in the coupled simulation'

    settings_types['aero_solver_settings'] = 'dict'
    settings_default['aero_solver_settings'] = None
    settings_description['aero_solver_settings'] = 'Dictionary of settings for the aerodynamic solver'

    settings_types['max_iter'] = 'int'
    settings_default['max_iter'] = 100
    settings_description['max_iter'] = 'Max iterations in the FSI loop'

    settings_types['n_load_steps'] = 'int'
    settings_default['n_load_steps'] = 0
    settings_description['n_load_steps'] = 'Length of ramp for forces and gravity during FSI iteration'

    settings_types['tolerance'] = 'float'
    settings_default['tolerance'] = 1e-5
    settings_description['tolerance'] = 'Convergence threshold for the FSI loop'

    settings_types['relaxation_factor'] = 'float'
    settings_default['relaxation_factor'] = 0.
    settings_description['relaxation_factor'] = 'Relaxation parameter in the FSI iteration. 0 is no relaxation and -> 1 is very relaxed'

    settings_types['correct_forces_method'] = 'str'
    settings_default['correct_forces_method'] = ''
    settings_description['correct_forces_method'] = 'Function used to correct aerodynamic forces. ' \
                                                    'See :py:mod:`sharpy.generators.polaraeroforces`'
    settings_options['correct_forces_method'] = ['EfficiencyCorrection', 'PolarCorrection']

    settings_types['correct_forces_settings'] = 'dict'
    settings_default['correct_forces_settings'] = {}
    settings_description['correct_forces_settings'] = 'Settings for corrected forces evaluation'

    settings_types['runtime_generators'] = 'dict'
    settings_default['runtime_generators'] = dict()
    settings_description['runtime_generators'] = 'The dictionary keys are the runtime generators to be used. ' \
                                                 'The dictionary values are dictionaries with the settings ' \
                                                 'needed by each generator.'

    settings_table = settings.SettingsTable()
    __doc__ += settings_table.generate(settings_types, settings_default, settings_description, settings_options)

    def __init__(self):

        self.data = None
        self.settings = None
        self.structural_solver = None
        self.aero_solver = None

        self.previous_force = None

        self.residual_table = None

        self.correct_forces = False
        self.correct_forces_generator = None

        self.runtime_generators = dict()
        self.with_runtime_generators = False

    def initialise(self, data, input_dict=None):
        self.data = data
        if input_dict is None:
            self.settings = data.settings[self.solver_id]
        else:
            self.settings = input_dict
        settings.to_custom_types(self.settings,
                                 self.settings_types,
                                 self.settings_default,
                                 options=self.settings_options)

        self.print_info = self.settings['print_info']

        self.structural_solver = solver_interface.initialise_solver(self.settings['structural_solver'])
        self.structural_solver.initialise(self.data, self.settings['structural_solver_settings'])
        self.aero_solver = solver_interface.initialise_solver(self.settings['aero_solver'])
        self.aero_solver.initialise(self.structural_solver.data, self.settings['aero_solver_settings'])
        self.data = self.aero_solver.data

        if self.print_info:
            self.residual_table = cout.TablePrinter(9, 8, ['g', 'g', 'f', 'f', 'f', 'f', 'f', 'f', 'f'])
            self.residual_table.field_length[0] = 3
            self.residual_table.field_length[1] = 3
            self.residual_table.field_length[2] = 10
            self.residual_table.print_header(['iter', 'step', 'log10(res)', 'Fx', 'Fy', 'Fz', 'Mx', 'My', 'Mz'])

        # Define the function to correct aerodynamic forces
        if self.settings['correct_forces_method'] is not '':
            self.correct_forces = True
            self.correct_forces_generator = gen_interface.generator_from_string(self.settings['correct_forces_method'])()
            self.correct_forces_generator.initialise(in_dict=self.settings['correct_forces_settings'],
                                                     aero=self.data.aero,
                                                     structure=self.data.structure,
                                                     rho=self.settings['aero_solver_settings']['rho'],
                                                     vortex_radius=self.settings['aero_solver_settings']['vortex_radius'])

        # initialise runtime generators
        self.runtime_generators = dict()
        if self.settings['runtime_generators']:
            self.with_runtime_generators = True
            for id, param in self.settings['runtime_generators'].items():
                gen = gen_interface.generator_from_string(id)
                self.runtime_generators[id] = gen()
                self.runtime_generators[id].initialise(param, data=self.data)

    def increase_ts(self):
        self.data.ts += 1
        self.structural_solver.next_step()
        self.aero_solver.next_step()

    def cleanup_timestep_info(self):
        if max(len(self.data.aero.timestep_info), len(self.data.structure.timestep_info)) > 1:
            # copy last info to first
            self.data.aero.timestep_info[0] = self.data.aero.timestep_info[-1].copy()
            self.data.structure.timestep_info[0] = self.data.structure.timestep_info[-1].copy()
            # delete all the rest
            while len(self.data.aero.timestep_info) - 1:
                del self.data.aero.timestep_info[-1]
            while len(self.data.structure.timestep_info) - 1:
                del self.data.structure.timestep_info[-1]

        self.data.ts = 0

    def run(self):
        for i_step in range(self.settings['n_load_steps'] + 1):
            if (i_step == self.settings['n_load_steps'] and
                    self.settings['n_load_steps'] > 0):
                break
            # load step coefficient
            if not self.settings['n_load_steps'] == 0:
                load_step_multiplier = (i_step + 1.0)/self.settings['n_load_steps']
            else:
                load_step_multiplier = 1.0

            # new storage every load step
            if i_step > 0:
                self.increase_ts()

            for i_iter in range(self.settings['max_iter']):
                # run aero
                self.data = self.aero_solver.run()

                # map force
                struct_forces = mapping.aero2struct_force_mapping(
                    self.data.aero.timestep_info[self.data.ts].forces,
                    self.data.aero.struct2aero_mapping,
                    self.data.aero.timestep_info[self.data.ts].zeta,
                    self.data.structure.timestep_info[self.data.ts].pos,
                    self.data.structure.timestep_info[self.data.ts].psi,
                    self.data.structure.node_master_elem,
                    self.data.structure.connectivities,
                    self.data.structure.timestep_info[self.data.ts].cag(),
                    self.data.aero.aero_dict)

                if self.correct_forces:
                    struct_forces = \
                        self.correct_forces_generator.generate(aero_kstep=self.data.aero.timestep_info[self.data.ts],
                                                               structural_kstep=self.data.structure.timestep_info[self.data.ts],
                                                               struct_forces=struct_forces)
                self.data.aero.timestep_info[self.data.ts].aero_steady_forces_beam_dof = struct_forces
<<<<<<< HEAD
=======
                self.data.structure.timestep_info[self.data.ts].postproc_node['aero_steady_forces'] = struct_forces  # B
>>>>>>> ef4b5af4
                
                # Add external forces
                if self.with_runtime_generators:
                    self.data.structure.timestep_info[self.data.ts].runtime_generated_forces.fill(0.)
                    params = dict()
                    params['data'] = self.data
                    params['struct_tstep'] = self.data.structure.timestep_info[self.data.ts]
                    params['aero_tstep'] = self.data.aero.timestep_info[self.data.ts]
                    params['force_coeff'] = 0.
                    params['fsi_substep'] = -i_iter
                    for id, runtime_generator in self.runtime_generators.items():
                        runtime_generator.generate(params)

                    struct_forces += self.data.structure.timestep_info[self.data.ts].runtime_generated_forces

                if not self.settings['relaxation_factor'] == 0.:
                    if i_iter == 0:
                        self.previous_force = struct_forces.copy()

                    temp = struct_forces.copy()
                    struct_forces = ((1.0 - self.settings['relaxation_factor'])*struct_forces +
                                     self.settings['relaxation_factor']*self.previous_force)
                    self.previous_force = temp

                # copy force in beam
                old_g = self.structural_solver.settings['gravity']
                self.structural_solver.settings['gravity'] = old_g*load_step_multiplier
                temp1 = load_step_multiplier*(struct_forces + self.data.structure.ini_info.steady_applied_forces)
                self.data.structure.timestep_info[self.data.ts].steady_applied_forces[:] = temp1
                # run beam
                self.data = self.structural_solver.run()
                self.structural_solver.settings['gravity'] = old_g
                (self.data.structure.timestep_info[self.data.ts].total_forces[0:3],
                 self.data.structure.timestep_info[self.data.ts].total_forces[3:6]) = (
                        self.extract_resultants(self.data.structure.timestep_info[self.data.ts]))

                # update grid
                self.aero_solver.update_step()

                # convergence
                if self.convergence(i_iter, i_step):
                    # create q and dqdt vectors
                    self.structural_solver.update(self.data.structure.timestep_info[self.data.ts])
                    self.cleanup_timestep_info()
                    break

        return self.data

    def convergence(self, i_iter, i_step):
        if i_iter == self.settings['max_iter'] - 1:
            cout.cout_wrap('StaticCoupled did not converge!', 0)
            # quit(-1)

        return_value = None
        if i_iter == 0:
            self.initial_residual = np.linalg.norm(self.data.structure.timestep_info[self.data.ts].pos)
            self.previous_residual = self.initial_residual
            self.current_residual = self.initial_residual
            if self.print_info:
                forces = self.data.structure.timestep_info[self.data.ts].total_forces
                self.residual_table.print_line([i_iter,
                        i_step,
                        0.0,
                        forces[0],
                        forces[1],
                        forces[2],
                        forces[3],
                        forces[4],
                        forces[5],
                        ])
            return False

        self.current_residual = np.linalg.norm(self.data.structure.timestep_info[self.data.ts].pos)
        if self.print_info:
            forces = self.data.structure.timestep_info[self.data.ts].total_forces
            res_print = np.NINF
            if (np.abs(self.current_residual - self.previous_residual) >
                sys.float_info.epsilon*10):
                res_print = np.log10(np.abs(self.current_residual - self.previous_residual)/self.initial_residual)

            self.residual_table.print_line([i_iter,
                    i_step,
                    res_print,
                    forces[0],
                    forces[1],
                    forces[2],
                    forces[3],
                    forces[4],
                    forces[5],
                    ])

        if return_value is None:
            if np.abs(self.current_residual - self.previous_residual)/self.initial_residual < self.settings['tolerance']:
                return_value = True
            else:
                self.previous_residual = self.current_residual
                return_value = False

        if return_value is None:
            return_value = False

        return return_value

    def change_trim(self, alpha, thrust, thrust_nodes, tail_deflection, tail_cs_index):
        # self.cleanup_timestep_info()
        self.data.structure.timestep_info = []
        self.data.structure.timestep_info.append(self.data.structure.ini_info.copy())
        aero_copy = self.data.aero.timestep_info[-1]
        self.data.aero.timestep_info = []
        self.data.aero.timestep_info.append(aero_copy)
        self.data.ts = 0
        # alpha
        orientation_quat = algebra.euler2quat(np.array([0.0, alpha, 0.0]))
        self.data.structure.timestep_info[0].quat[:] = orientation_quat[:]

        try:
            self.force_orientation
        except AttributeError:
            self.force_orientation = np.zeros((len(thrust_nodes), 3))
            for i_node, node in enumerate(thrust_nodes):
                self.force_orientation[i_node, :] = (
                    algebra.unit_vector(self.data.structure.ini_info.steady_applied_forces[node, 0:3]))
            # print(self.force_orientation)

        # thrust
        # thrust is scaled so that the direction of the forces is conserved
        # in all nodes.
        # the `thrust` parameter is the force PER node.
        # if there are two or more nodes in thrust_nodes, the total forces
        # is n_nodes_in_thrust_nodes*thrust
        # thrust forces have to be indicated in structure.ini_info
        # print(algebra.unit_vector(self.data.structure.ini_info.steady_applied_forces[0, 0:3])*thrust)
        for i_node, node in enumerate(thrust_nodes):
            # self.data.structure.ini_info.steady_applied_forces[i_node, 0:3] = (
            #     algebra.unit_vector(self.data.structure.ini_info.steady_applied_forces[i_node, 0:3])*thrust)
            self.data.structure.ini_info.steady_applied_forces[node, 0:3] = (
                    self.force_orientation[i_node, :]*thrust)
            self.data.structure.timestep_info[0].steady_applied_forces[node, 0:3] = (
                    self.force_orientation[i_node, :]*thrust)

        # tail deflection
        try:
            self.data.aero.aero_dict['control_surface_deflection'][tail_cs_index] = tail_deflection
        except KeyError:
            raise Exception('This model has no control surfaces')
        except IndexError:
            raise Exception('The tail control surface index > number of surfaces')

        # update grid
        self.aero_solver.update_step()

    def extract_resultants(self, tstep=None):
        return self.structural_solver.extract_resultants(tstep)<|MERGE_RESOLUTION|>--- conflicted
+++ resolved
@@ -196,10 +196,7 @@
                                                                structural_kstep=self.data.structure.timestep_info[self.data.ts],
                                                                struct_forces=struct_forces)
                 self.data.aero.timestep_info[self.data.ts].aero_steady_forces_beam_dof = struct_forces
-<<<<<<< HEAD
-=======
                 self.data.structure.timestep_info[self.data.ts].postproc_node['aero_steady_forces'] = struct_forces  # B
->>>>>>> ef4b5af4
                 
                 # Add external forces
                 if self.with_runtime_generators:
