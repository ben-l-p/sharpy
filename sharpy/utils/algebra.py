"""
Rotation algebra library

Note: testing in tests/utils/algebra_test
"""

import numpy as np
import scipy.linalg
from warnings import warn

#######
# functions for back compatibility
def quat2rot(quat):
    warn('quat2rot(quat) is obsolete! Use quat2rotation(quat).T instead!', stacklevel=2)
    return quat2rotation(quat).T
def crv2rot(psi):
    warn('crv2rot(psi) is obsolete! Use crv2rotation(psi) instead!', stacklevel=2)
    return crv2rotation(psi)
def rot2crv(rot):
    warn('rot2crv(rot) is obsolete! Use rotation2crv(rot.T) instead!', stacklevel=2)
    return rotation2crv(rot.T)
def triad2rot(xb,yb,zb):
    warn('triad2rot(xb,yb,zb) is obsolete! Use triad2rotation(xb,yb,zb).T instead!', stacklevel=2)
    return triad2rotation(xb,yb,zb).T
def mat2quat(rot):
    """
    Rotation matrix to quaternion function.

    Warnings:
        This function is deprecated and now longer supported. Please use ``algebra.rotation2quat(rot.T)`` instead.

    Args:
        rot: Rotation matrix

    Returns:
        np.array: equivalent quaternion
    """
    warn('mat2quat(rot) is obsolete! Use rotation2quat(rot.T) instead!', stacklevel=2)

    return rotation2quat(rot.T)
#######

def tangent_vector(in_coord, ordering=None):
    r"""
    Tangent vector calculation for 2+ noded elements.

    Calculates the tangent vector interpolating every dimension
    separately. It uses a (n_nodes - 1) degree polynomial, and the
    differentiation is analytical.

    Calculation method:

        1. A n_nodes-1 polynomial is fitted through the nodes per dimension.
        2. Those polynomials are analytically differentiated with respect to the node index
        3. The tangent vector is given by:

        .. math::

            \vec{t} = \frac{s_x'\vec{i} + s_y'\vec{j} + s_z'\vec{k}}{\left| s_x'\vec{i} + s_y'\vec{j} + s_z'\vec{k}\right|}


        where :math:`'` notes the differentiation with respect to the index number


    Args:
        in_coord (np.ndarray): array of coordinates of the nodes. Dimensions = ``[n_nodes, ndim]``

    Notes:
        Dimensions are treated independent from each other, interpolating polynomials are computed
        individually.

    """
    n_nodes, ndim = in_coord.shape

    if ordering is None:
        if n_nodes == 2:
            ordering = [0, n_nodes - 1]
        elif n_nodes == 3:
            ordering = [0, 2, 1]
        else:
            raise NotImplementedError('Elements with more than 3 nodes are not supported')

    polyfit_vec, polyfit_der_vec, coord = get_polyfit(in_coord, ordering)

    # tangent vector calculation
    # \vec{t} = \frac{fx'i + fy'j + fz'k}/mod(...)
    tangent = np.zeros_like(coord)
    for inode in range(n_nodes):
        vector = []
        for idim in range(ndim):
            vector.append((polyfit_der_vec[idim])(inode))
        # vector = np.array([polyfit_der_vec[0](inode),
        # DEBUG
        vector = np.array(vector)
        if (np.linalg.norm(vector)) == 0.0:
            print(vector)
        vector /= np.linalg.norm(vector)
        tangent[inode, :] = vector

    # check orientation of tangent vector
    fake_tangent = np.zeros_like(tangent)
    for inode in range(n_nodes):
        if inode == n_nodes - 1:
            # use previous vector
            fake_tangent[inode, :] = fake_tangent[inode - 1, :]
            continue
        fake_tangent[inode, :] = coord[inode+1, :] - coord[inode, :]

    inverted_tangent = False
    for inode in range(n_nodes):
        if np.dot(tangent[inode, :], fake_tangent[inode, :]) < 0:
            inverted_tangent = True
            break

    if inverted_tangent:
        tangent *= -1

    return tangent, polyfit_vec


def get_polyfit(in_coord, ordering):
    coord = in_coord.copy()
    n_nodes, ndim = coord.shape
    for index in range(n_nodes):
        order = ordering[index]
        coord[index, :] = in_coord[order, :]

    polynomial_degree = n_nodes - 1
    # first, the polynomial fit.
    # we are going to differentiate wrt the indices ([0, 1, 2] for a 3-node)
    polyfit_vec = []  # we are going to store here the coefficients of the polyfit
    for idim in range(ndim):
        polyfit_vec.append(np.polyfit(range(n_nodes), coord[:, idim],
                                      polynomial_degree))

    # differentiation
    polyfit_der_vec = []
    for idim in range(ndim):
        polyfit_der_vec.append(np.poly1d(np.polyder(polyfit_vec[idim])))

    return polyfit_vec, polyfit_der_vec, coord


def unit_vector(vector):
    r"""
    Transforms the input vector into a unit vector

    .. math:: \mathbf{\hat{v}} = \frac{\mathbf{v}}{\|\mathbf{v}\|}

    Args:
        vector (np.array): vector to normalise

    Returns:
        np.array: unit vector

    """
    if np.linalg.norm(vector) < 1e-6:
        return np.zeros_like(vector)
    return vector/np.linalg.norm(vector)


def rotation_matrix_around_axis(axis, angle):
    axis = unit_vector(axis)
    rot = np.cos(angle)*np.eye(3)
    rot += np.sin(angle)*skew(axis)
    rot += (1 - np.cos(angle))*np.outer(axis, axis)
    return rot


def skew(vector):
    if not vector.size == 3:
        raise ValueError('The input vector is not 3D')

    matrix = np.zeros((3, 3))
    matrix[1, 2] = -vector[0]
    matrix[2, 0] = -vector[1]
    matrix[0, 1] = -vector[2]
    matrix[2, 1] = vector[0]
    matrix[0, 2] = vector[1]
    matrix[1, 0] = vector[2]
    return matrix


def quadskew(vector):
    """
    Generates the matrix needed to obtain the quaternion in the following time step
    through integration of the FoR angular velocity.


    Args:
        vector (np.array): FoR angular velocity

    Notes:
        The angular velocity is assumed to be constant in the time interval
        Equivalent to lib_xbeam function
        Quaternion ODE to compute orientation of body-fixed frame a
        See Shearer and Cesnik (2007) for definition

    Returns:
        np.array: matrix
    """
    if not vector.size == 3:
        raise ValueError('The input vector is not 3D')

    matrix = np.zeros((4, 4))
    matrix[0,1:4] = vector
    matrix[1:4,0] = -vector
    matrix[1:4,1:4] = skew(vector)
    return matrix


def triad2rotation(xb, yb, zb):
    """
    If the input triad is the "b" coord system given in "a" frame,
    (the vectors of the triad are xb, yb, zb), this function returns Rab, ie the
    rotation matrix required to rotate the FoR A onto B.
    :param xb:
    :param yb:
    :param zb:
    :return: rotation matrix Rab
    """
    return np.column_stack((xb, yb, zb))




def rot_matrix_2d(angle):
    return np.array([[np.cos(angle), -np.sin(angle)], [np.sin(angle), np.cos(angle)]])


def angle_between_vectors(vec_a, vec_b):
    angle = np.arctan2(np.linalg.norm(np.cross(vec_a, vec_b)), np.dot(vec_a, vec_b))
    return angle


def angle_between_vectors_sign(vec_a, vec_b, plane_normal=np.array([0, 0, 1])):
    angle = np.arctan2(np.linalg.norm(np.cross(vec_a, vec_b)), np.dot(vec_a, vec_b))
    if np.dot(plane_normal, np.cross(vec_a, vec_b)) < 0:
        angle *= -1
    return angle


def angle_between_vector_and_plane(vector, plane_normal):
    angle = np.arcsin((np.linalg.norm(np.dot(vector, plane_normal)))/
                      (np.linalg.norm(vector)*np.linalg.norm(plane_normal)))
    return angle


# def mat2quat(mat):
#     matT = mat.T

#     s = np.zeros((4, 4))

#     s[0, 0] = 1.0 + np.trace(matT)
#     s[0, 1:] = matrix2skewvec(matT)

#     s[1, 0] = matT[2, 1] - matT[1, 2]
#     s[1, 1] = 1.0 + matT[0, 0] - matT[1, 1] - matT[2, 2]
#     s[1, 2] = matT[0, 1] + matT[1, 0]
#     s[1, 3] = matT[0, 2] + matT[2, 0]

#     s[2, 0] = matT[0, 2] - matT[2, 0]
#     s[2, 1] = matT[1, 0] + matT[0, 1]
#     s[2, 2] = 1.0 - matT[0, 0] + matT[1, 1] - matT[2, 2]
#     s[2, 3] = matT[1, 2] + matT[2, 1]

#     s[3, 0] = matT[1, 0] - matT[0, 1]
#     s[3, 1] = matT[0, 2] + matT[2, 0]
#     s[3, 2] = matT[1, 2] + matT[2, 1]
#     s[3, 3] = 1.0 - matT[0, 0] - matT[1, 1] + matT[2, 2]

#     smax = np.max(np.diag(s))
#     ismax = np.argmax(np.diag(s))

#     # compute quaternion angles
#     quat = np.zeros((4,))
#     quat[ismax] = 0.5*np.sqrt(smax)
#     for i in range(4):
#         if i == ismax:
#             continue
#         quat[i] = 0.25*s[ismax, i]/quat[ismax]

#     return quat


def rotation2quat(Cab):
    r"""
    Given a rotation matrix :math:`C^{AB}` rotating the frame A onto B, the function returns
    the minimal "positive angle" quaternion representing this rotation, where the quaternion, :math:`\vec{\chi}` is
    defined as:

        .. math:: \vec{\chi}=
            \left[\cos\left(\frac{\psi}{2}\right),\,
            \sin\left(\frac{\psi}{2}\right)\mathbf{\hat{n}}\right]

    Args:
        Cab (np.array): rotation matrix :math:`C^{AB}` from frame A to B

    Returns:
        np.array: equivalent quaternion :math:`\vec{\chi}`

    Notes:
        This is the inverse of ``algebra.quat2rotation`` for Cartesian rotation vectors
        associated to rotations in the range :math:`[-\pi,\pi]`, i.e.:

            ``fv == algebra.rotation2crv(algebra.crv2rotation(fv))``

        where ``fv`` represents the Cartesian Rotation Vector, :math:`\vec{\psi}` defined as:

            .. math:: \vec{\psi} = \psi\,\mathbf{\hat{n}}

        such that :math:`\mathbf{\hat{n}}` is a unit vector and the scalar :math:`\psi` is in the range
        :math:`[-\pi,\,\pi]`.

    """

    s = np.zeros((4, 4))

    s[0, 0] = 1.0 + np.trace(Cab)
    s[0, 1:] = matrix2skewvec(Cab)

    s[1, 0] = Cab[2, 1] - Cab[1, 2]
    s[1, 1] = 1.0 + Cab[0, 0] - Cab[1, 1] - Cab[2, 2]
    s[1, 2] = Cab[0, 1] + Cab[1, 0]
    s[1, 3] = Cab[0, 2] + Cab[2, 0]

    s[2, 0] = Cab[0, 2] - Cab[2, 0]
    s[2, 1] = Cab[1, 0] + Cab[0, 1]
    s[2, 2] = 1.0 - Cab[0, 0] + Cab[1, 1] - Cab[2, 2]
    s[2, 3] = Cab[1, 2] + Cab[2, 1]

    s[3, 0] = Cab[1, 0] - Cab[0, 1]
    s[3, 1] = Cab[0, 2] + Cab[2, 0]
    s[3, 2] = Cab[1, 2] + Cab[2, 1]
    s[3, 3] = 1.0 - Cab[0, 0] - Cab[1, 1] + Cab[2, 2]

    smax = np.max(np.diag(s))
    ismax = np.argmax(np.diag(s))

    # compute quaternion angles
    quat = np.zeros((4,))
    quat[ismax] = 0.5*np.sqrt(smax)
    for i in range(4):
        if i == ismax:
            continue
        quat[i] = 0.25*s[ismax, i]/quat[ismax]

    return quat_bound(quat)


def quat_bound(quat):
    r"""
    Given a quaternion, :math:`\vec{\chi}`, associated to a rotation of angle :math:`\psi`
    about an axis :math:`\mathbf{\hat{n}}`, the function "bounds" the quaternion,
    i.e. sets the rotation axis :math:`\mathbf{\hat{n}}` such that
    :math:`\psi` in :math:`[-\pi,\pi]`.

    Notes:
        As quaternions are defined as:

            .. math:: \vec{\chi}=
                \left[\cos\left(\frac{\psi}{2}\right),\,
                \sin\left(\frac{\psi}{2}\right)\mathbf{\hat{n}}\right]

        this is equivalent to enforcing :math:`\chi_0\ge0`.

    Args:
        quat (np.array): quaternion to bound

    Returns:
        np.array: bounded quaternion

    """
    if quat[0] < 0:
        quat *= -1.
    return quat


def matrix2skewvec(matrix):
    vector = np.array([matrix[2, 1] - matrix[1, 2],
                       matrix[0, 2] - matrix[2, 0],
                       matrix[1, 0] - matrix[0, 1]])
    return vector


def quat2crv(quat):
    crv_norm = 2.0*np.arccos(max(-1.0, min(quat[0], 1.0)))

    # normal vector
    if abs(crv_norm) < 1e-15:
        psi = np.zeros((3,))
    else:
        psi = crv_norm*quat[1:4]/np.sin(crv_norm*0.5)

    return psi


def crv2quat(psi):
    r"""
    Converts a Cartesian rotation vector,

        .. math:: \vec{\psi} = \psi\,\mathbf{\hat{n}}

    into a "minimal rotation" quaternion, i.e. being the quaternion, :math:`\vec{\chi}`, defined as:

        .. math:: \vec{\chi}=
            \left[\cos\left(\frac{\psi}{2}\right),\,
            \sin\left(\frac{\psi}{2}\right)\mathbf{\hat{n}}\right]

    the rotation axis, :math:`\mathbf{\hat{n}}` is such that the
    rotation angle, :math:`\psi`, is in :math:`[-\pi,\,\pi]` or,
    equivalently, :math:`\chi_0\ge0`.

    Args:
        psi (np.array): Cartesian Rotation Vector, CRV: :math:`\vec{\psi} = \psi\,\mathbf{\hat{n}}`.

    Returns:
        np.array: equivalent quaternion :math:`\vec{\chi}`

    """

    # minimise crv rotation
    psi_new = crv_bounds(psi)

    fi = np.linalg.norm(psi_new)
    if fi > 1e-15:
        nv = psi_new / fi
    else:
        nv = psi_new

    quat = np.zeros((4,))
    quat[0] = np.cos(.5 * fi)
    quat[1:] = np.sin(.5 * fi) * nv

    return quat


def crv_bounds(crv_ini):
    r"""
    Forces the Cartesian rotation vector norm, :math:`\|\vec{\psi}\|`, to be in the range
    :math:`[-\pi,\pi]`, i.e. determines the rotation axis orientation, :math:`\mathbf{\hat{n}}`,
    so as to ensure "minimal rotation".

    Args:
        crv_ini (np.array): Cartesian rotation vector, :math:`\vec{\psi}`

    Returns:
        np.array: modified and bounded, equivalent Cartesian rotation vector

    """

    crv = crv_ini.copy()
    # original norm
    norm_ini = np.linalg.norm(crv_ini)

    # force the norm to be in [-pi, pi]
    norm = norm_ini - 2.0*np.pi*int(norm_ini/(2*np.pi))

    if norm == 0.0:
        crv *= 0.0
    else:
        if norm > np.pi:
            norm -= 2.0*np.pi
        elif norm < -np.pi:
            norm += 2.0*np.pi
        crv *= (norm/norm_ini)

    return crv
    # return crv_ini

def triad2crv(xb, yb, zb):
    return rotation2crv(triad2rotation(xb, yb, zb))


def crv2triad(psi):
    rot_matrix = crv2rotation(psi)
    return rot_matrix[:, 0], rot_matrix[:, 1], rot_matrix[:, 2]


def crv2rotation(psi):
    r"""
    Given a Cartesian rotation vector, :math:`\boldsymbol{\Psi}`, the function produces the rotation
    matrix required to rotate a vector according to :math:`\boldsymbol{\Psi}`.

    The rotation matrix is given by

    .. math::
        \mathbf{R} = \mathbf{I} + \frac{\sin||\boldsymbol{\Psi}||}{||\boldsymbol{\Psi}||} \tilde{\boldsymbol{\Psi}} +
        \frac{1-\cos{||\boldsymbol{\Psi}||}}{||\boldsymbol{\Psi}||^2}\tilde{\boldsymbol{\Psi}} \tilde{\boldsymbol{\Psi}}

    To avoid the singularity when :math:`||\boldsymbol{\Psi}||=0`, the series expansion is used

    .. math:: \mathbf{R} = \mathbf{I} + \tilde{\boldsymbol{\Psi}} + \frac{1}{2!}\tilde{\boldsymbol{\Psi}}^2.


    Args:
        psi (np.array): Cartesian rotation vector :math:`\boldsymbol{\Psi}`.

    Returns:
        np.array: equivalent rotation matrix

    References:
        Geradin and Cardona, Flexible Multibody Dynamics: A finite element approach. Chapter 4

    """

    norm_psi = np.linalg.norm(psi)

    if norm_psi < 1e-15:
        skew_psi = skew(psi)
        rot_matrix = np.eye(3) + skew_psi + 0.5*np.dot(skew_psi, skew_psi)
    else:
        normal = psi/norm_psi
        skew_normal = skew(normal)

        rot_matrix = np.eye(3)
        rot_matrix += np.sin(norm_psi)*skew_normal
        rot_matrix += (1.0 - np.cos(norm_psi))*np.dot(skew_normal, skew_normal)

    return rot_matrix


def rotation2crv(Cab):
    r"""
    Given a rotation matrix :math:`C^{AB}` rotating the frame A onto B, the function returns
    the minimal size Cartesian rotation vector, :math:`\vec{\psi}` representing this rotation.

    Args:
        Cab (np.array): rotation matrix :math:`C^{AB}`

    Returns:
        np.array: equivalent Cartesian rotation vector, :math:`\vec{\psi}`.

    Notes:
        this is the inverse of ``algebra.crv2rotation`` for Cartesian rotation vectors
        associated to rotations in the range :math:`[-\pi,\,\pi]`, i.e.:

            ``fv == algebra.rotation2crv(algebra.crv2rotation(fv))``

        for each Cartesian rotation vector of the form :math:`\vec{\psi} = \psi\,\mathbf{\hat{n}}`
        represented as ``fv=a*nv`` such that ``nv`` is a unit vector and the scalar ``a`` is in the
        range :math:`[-\pi,\,\pi]`.

    """

    if np.linalg.norm(Cab) < 1e-6:
        raise AttributeError(\
                 'Element Vector V is not orthogonal to reference line (51105)')

    quat = rotation2quat(Cab)
    psi = quat2crv(quat)

    if np.linalg.norm(Cab) < 1.0e-15:
        psi[0] = Cab[1, 2]
        psi[1] = Cab[2, 0]
        psi[2] = Cab[0, 1]

    return crv_bounds(psi)



def crv2tan(psi):
    r"""
    Returns the tangential operator, :math:`\mathbf{T}(\boldsymbol{\Psi})`, that is a function of
    the Cartesian Rotation Vector, :math:`\boldsymbol{\Psi}`.

    .. math::

        \boldsymbol{T}(\boldsymbol{\Psi}) =
        \mathbf{I} +
        \left(\frac{\cos ||\boldsymbol{\Psi}|| - 1}{||\boldsymbol{\Psi}||^2}\right)\tilde{\boldsymbol{\Psi}}
        + \left(1 - \frac{\sin||\boldsymbol{\Psi}||}{||\boldsymbol{\Psi}||}\right)
        \frac{\tilde{\boldsymbol{\Psi}}\tilde{\boldsymbol{\Psi}}}{||\boldsymbol{\Psi}||^2}

    When the norm of the CRV approaches 0, the series expansion expression is used in-lieu of the above expression

    .. math::

        \boldsymbol{T}(\boldsymbol{\Psi}) =
        \mathbf{I}
        -\frac{1}{2!}\tilde{\boldsymbol{\Psi}} + \frac{1}{3!}\tilde{\boldsymbol{\Psi}}^2

    Args:
        psi (np.array): Cartesian Rotation Vector, :math:`\boldsymbol{\Psi}`.

    Returns:
        np.array: Tangential operator

    References:
        Geradin and Cardona. Flexible Multibody Dynamics: A Finite Element Approach. Chapter 4.
    """

    norm_psi = np.linalg.norm(psi)
    psi_skew = skew(psi)

    eps = 1e-8
    if norm_psi < eps:
        return np.eye(3) - 0.5*psi_skew + 1.0/6.0*np.dot(psi_skew, psi_skew)
    else:
        k1 = (np.cos(norm_psi) - 1.0)/(norm_psi*norm_psi)
        k2 = (1.0 - np.sin(norm_psi)/norm_psi)/(norm_psi*norm_psi)
        return np.eye(3) + k1*psi_skew + k2*np.dot(psi_skew, psi_skew)


def crv2invtant(psi):
    tan = crv2tan(psi).T
    return np.linalg.inv(tan)


def triad2crv_vec(v1, v2, v3):
    n_nodes, _ = v1.shape
    crv_vec = np.zeros((n_nodes, 3))
    for inode in range(n_nodes):
        crv_vec[inode, :] = triad2crv(v1[inode, :], v2[inode, :], v3[inode, :])

    return crv_vec


def crv2triad_vec(crv_vec):
    n_nodes, _ = crv_vec.shape
    v1 = np.zeros((n_nodes, 3))
    v2 = np.zeros((n_nodes, 3))
    v3 = np.zeros((n_nodes, 3))
    for inode in range(n_nodes):
        v1[inode, :], v2[inode, :], v3[inode, :] = crv2triad(crv_vec[inode, :])
    return v1, v2, v3


def quat2rotation(q1):
    r"""Calculate rotation matrix based on quaternions.

    If B is a FoR obtained rotating a FoR A by an angle :math:`\phi` about an axis :math:`\mathbf{n}`
    (recall :math:`\mathbf{n}` will be invariant during the rotation), and :math:`\mathbf{q}` is the related
    quaternion, :math:`\mathbf{q}(\phi,\mathbf{n})`, the function will return the matrix :math:`C^{AB}` such that:
<<<<<<< HEAD
        - :math:`C^{AB}` rotates FoR A onto FoR B.
=======

        - :math:`C^{AB}` rotates FoR A onto FoR B.

>>>>>>> e56ef6c4
        - :math:`C^{AB}` transforms the coordinates of a vector defined in B component to
          A components i.e. :math:`\mathbf{v}^A = C^{AB}(\mathbf{q})\mathbf{v}^B`.

    .. math::
        C^{AB}(\mathbf{q}) = \begin{pmatrix}
            q_0^2 + q_1^2 - q_2^2 -q_3^2 & 2(q_1 q_2 - q_0 q_3) & 2(q_1 q_3 + q_0 q_2) \\
            2(q_1 q_2 + q_0 q_3) & q_0^2 - q_1^2 + q_2^2 - q_3^2 & 2(q_2 q_3 - q_0 q_1) \\
            2(q_1 q_3 - q_0 q_2) & 2(q_2 q_3 + q_0 q_1) & q_0^2 -q_1^2 -q_2^2 +q_3^2
            \end{pmatrix}

    Notes:
        The inverse rotation is defined as the transpose of the matrix :math:`C^{BA} = C^{{AB}^T}`.

        In typical SHARPy applications, the quaternion relation between the A and G frames is expressed
        as :math:`C^{GA}(\mathbf{q})`, and in the context of this function it corresponds to:

        >>> C_ga = quat2rotation(q1)
        >>> C_ag = quat2rotation.T(q1)

    Args:
        q (np.ndarray): Quaternion :math:`\mathbf{q}(\phi, \mathbf{n})`.

    Returns:
        np.ndarray: :math:`C^{AB}` rotation matrix from FoR B to FoR A.

    References:
        Stevens, L. Aircraft Control and Simulation. 1985. pg 41
    """

    q = q1.copy(order='F')
    q /= np.linalg.norm(q)

    rot_mat = np.zeros((3, 3), order='F')

    rot_mat[0, 0] = q[0]**2 + q[1]**2 - q[2]**2 - q[3]**2
    rot_mat[1, 1] = q[0]**2 - q[1]**2 + q[2]**2 - q[3]**2
    rot_mat[2, 2] = q[0]**2 - q[1]**2 - q[2]**2 + q[3]**2

    rot_mat[1, 0] = 2.*(q[1]*q[2] + q[0]*q[3])
    rot_mat[0, 1] = 2.*(q[1]*q[2] - q[0]*q[3])

    rot_mat[2, 0] = 2.*(q[1]*q[3] - q[0]*q[2])
    rot_mat[0, 2] = 2.*(q[1]*q[3] + q[0]*q[2])

    rot_mat[2, 1] = 2.*(q[2]*q[3] + q[0]*q[1])
    rot_mat[1, 2] = 2.*(q[2]*q[3] - q[0]*q[1])

    return rot_mat


def rot_skew(vec):
    from warnings import warn
    warn("use 'skew' function instead of 'rot_skew'")
    return skew(vec)


def rotation3d_x_ag(angle):
    r"""
    Rotation matrix about the x axis by the input angle :math:`\Phi`

    .. math::

        \mathbf{\tau}_x = \begin{bmatrix}
            1 & 0 & 0 \\
            0 & \cos(\Phi) & \sin(\Phi) \\
            0 & -\sin(\Phi) & \cos(\Phi)
        \end{bmatrix}


    Args:
        angle (float): angle of rotation in radians about the x axis

    Returns:
        np.array: 3x3 rotation matrix about the x axis

    """
    warn('This function is incorrect for SHARPys SEU convention')
    c = np.cos(angle)
    s = np.sin(angle)
    mat = np.zeros((3, 3))
    mat[0, :] = [1.0, 0.0, 0.0]
    mat[1, :] = [0.0,   c,  s]
    mat[2, :] = [0.0,   -s,   c]
    return mat


def rotation3d_x(angle):
    r"""

    Rotation matrix about the x axis by the input angle :math:`\Phi`

    .. math::

        \mathbf{\tau}_x = \begin{bmatrix}
            1 & 0 & 0 \\
            0 & \cos(\Phi) & -\sin(\Phi) \\
            0 & \sin(\Phi) & \cos(\Phi)
        \end{bmatrix}


    Args:
        angle (float): angle of rotation in radians about the x axis

    Returns:
        np.array: 3x3 rotation matrix about the x axis

    """


    c = np.cos(angle)
    s = np.sin(angle)
    mat = np.zeros((3, 3))
    mat[0, :] = [1.0, 0.0, 0.0]
    mat[1, :] = [0.0,   c,  -s]
    mat[2, :] = [0.0,   s,   c]
    return mat


def rotation3d_y(angle):
    r"""
    Warnings:
        This function is transposed so it undoes the pitch rotation.

    Rotation matrix about the y axis by the input angle :math:`\Theta`

    .. math::

        \mathbf{\tau}_y = \begin{bmatrix}
            \cos(\Theta) & 0 & -\sin(\Theta) \\
            0 & 1 & 0 \\
            \sin(\Theta) & 0 & \cos(\Theta)
        \end{bmatrix}


    Args:
        angle (float): angle of rotation in radians about the y axis

    Returns:
        np.array: 3x3 rotation matrix about the y axis

    """

    c = np.cos(angle)
    s = np.sin(angle)
    mat = np.zeros((3, 3))
    mat[0, :] = [c, 0.0, s]
    mat[1, :] = [0.0, 1.0, 0.0]
    mat[2, :] = [-s, 0.0,  c]
    return mat

<<<<<<< HEAD
def rotation3d_y_ag(angle):
    r"""
    Rotation matrix about the y axis by the input angle :math:`\Theta`

    .. math::

        \mathbf{\tau}_y = \begin{bmatrix}
            \cos(\Theta) & 0 & \sin(\Theta) \\
            0 & 1 & 0 \\
            -\sin(\Theta) & 0 & \cos(\Theta)
        \end{bmatrix}


    Args:
        angle (float): angle of rotation in radians about the y axis

    Returns:
        np.array: 3x3 rotation matrix about the y axis

    """

    c = np.cos(angle)
    s = np.sin(angle)
    mat = np.zeros((3, 3))
    mat[0, :] = [c, 0.0, s]
    mat[1, :] = [0.0, 1.0, 0.0]
    mat[2, :] = [-s, 0.0,  c]
    return mat

=======
>>>>>>> e56ef6c4
def rotation3d_z(angle):
    r"""
    Rotation matrix about the z axis by the input angle :math:`\Psi`

    .. math::
        \mathbf{\tau}_z = \begin{bmatrix}
            \cos(\Psi) & -\sin(\Psi) & 0 \\
            \sin(\Psi) & \cos(\Psi) & 0 \\
            0 & 0 & 1
        \end{bmatrix}

    Args:
        angle (float): angle of rotation in radians about the z axis

    Returns:
        np.array: 3x3 rotation matrix about the z axis

    """

    c = np.cos(angle)
    s = np.sin(angle)
    mat = np.zeros((3, 3))
    mat[0, :] = [  c,  -s, 0.0]
    mat[1, :] = [  s,   c, 0.0]
    mat[2, :] = [0.0, 0.0, 1.0]
    return mat


def rotation3d_z_ag(angle):
    r"""
    Rotation matrix about the z axis by the input angle :math:`\Psi`

    .. math::
        \mathbf{\tau}_z = \begin{bmatrix}
            \cos(\Psi) & \sin(\Psi) & 0 \\
            -\sin(\Psi) & \cos(\Psi) & 0 \\
            0 & 0 & 1
        \end{bmatrix}

    Args:
        angle (float): angle of rotation in radians about the z axis

    Returns:
        np.array: 3x3 rotation matrix about the z axis

    """

    c = np.cos(angle)
    s = np.sin(angle)
    mat = np.zeros((3, 3))
    mat[0, :] = [  c,  s, 0.0]
    mat[1, :] = [ -s,   c, 0.0]
    mat[2, :] = [0.0, 0.0, 1.0]
    return mat


def rotate_crv(crv_in, axis, angle):
    crv = np.zeros_like(crv_in)
    C = crv2rotation(crv_in).T
    rot = rotation_matrix_around_axis(axis, angle)
    C = np.dot(C, rot)
    crv = rot2crv(C)
    return crv


def euler2rot(euler):
    r"""

    Transforms Euler angles (roll, pitch and yaw :math:`\Phi, \Theta, \Psi`) into a 3x3 rotation matrix describing
    the rotation between frame G and frame A.

    The rotations are performed successively, first in yaw, then in pitch and finally in roll.

    .. math::

        \mathbf{T}_{AG} = \mathbf{\tau}_x(\Phi) \mathbf{\tau}_y(\Theta) \mathbf{\tau}_z(\Psi)


    where :math:`\mathbf{\tau}` represents the rotation about the subscripted axis.

    Args:
        euler (np.array): 1x3 array with the Euler angles in the form ``[roll, pitch, yaw]``

    Returns:
        np.array: 3x3 transformation matrix describing the rotation by the input Euler angles.

<<<<<<< HEAD
    See Also:
        The individual transformations represented by the :math:`\mathbf{\tau}` matrices are described in:

        .. py:module:: sharpy.utils.algebra.rotation3d_x

        .. py:module:: sharpy.utils.algebra.rotation3d_y

        .. py:module:: sharpy.utils.algebra.rotation3d_z

=======
>>>>>>> e56ef6c4
    """

    rot = rotation3d_z(euler[2])
    rot = np.dot(rotation3d_y(euler[1]), rot)
    rot = np.dot(rotation3d_x(euler[0]), rot)
    return rot


def euler2rotation_ag(euler):
    r"""
    Transforms Euler angles (roll, pitch and yaw :math:`\Phi, \Theta, \Psi`) into a 3x3 rotation matrix describing
    the rotation between frame G and frame A.

    The rotations are performed successively, first in yaw, then in pitch and finally in roll.

    .. math::

        \mathbf{T}_{AG} = \mathbf{\tau}_x(\Phi) \mathbf{\tau}_y(\Theta) \mathbf{\tau}_z(\Psi)


    where :math:`\mathbf{\tau}` represents the rotation about the subscripted axis.

    Args:
        euler (np.array): 1x3 array with the Euler angles in the form ``[roll, pitch, yaw]``

    Returns:
        np.array: 3x3 transformation matrix describing the rotation by the input Euler angles.

    See Also:
        The individual transformations represented by the :math:`\mathbf{\tau}` matrices are described in:

        .. py:module:: sharpy.utils.algebra.rotation3d_x

        .. py:module:: sharpy.utils.algebra.rotation3d_y

        .. py:module:: sharpy.utils.algebra.rotation3d_z
    """
    rot = rotation3d_z(euler[2])
    rot = np.dot(rotation3d_y_ag(euler[1]), rot)
    rot = np.dot(rotation3d_x(euler[0]), rot)
    return rot


def euler2quat(euler):
    """

    Args:
        euler: Euler angles

    Returns:
        np.ndarray: Equivalent quaternion.
    """
    euler_rot = euler2rot(euler)  # this is Cag
    quat = rotation2quat(euler_rot)
<<<<<<< HEAD
    return quat

def euler2quat_ag(euler):
    C_ag_euler = euler2rotation_ag(euler)
    quat = rotation2quat(C_ag_euler)
=======
>>>>>>> e56ef6c4
    return quat

def quat2euler(quat):
    r"""
    Quaternion to Euler angles transformation.

    Transforms a normalised quaternion :math:`\chi\longrightarrow[\phi, \theta, \psi]` to roll, pitch and yaw angles
    respectively.

    The transformation is valid away from the singularity present at:

    .. math:: \Delta = \frac{1}{2}

    where :math:`\Delta = q_0 q_2 - q_1 q_3`.

    The transformation is carried out as follows:

    .. math::
        \psi &= \arctan{\left(2\frac{q_0q_3+q_1q_2}{1-2(q_2^2+q_3^2)}\right)} \\
        \theta &= \arcsin(2\Delta) \\
        \phi &= \arctan\left(2\frac{q_0q_1 + q_2q_3}{1-2(q_1^2+q_2^2)}\right)

    Args:
        quat (np.ndarray): Normalised quaternion.

    Returns:
        np.ndarray: Array containing the Euler angles :math:`[\phi, \theta, \psi]` for roll, pitch and yaw, respectively.

    References:
        Blanco, J.L. - A tutorial on SE(3) transformation parameterizations and on-manifold optimization. Technical
        Report 012010. ETS Ingenieria Informatica. Universidad de Malaga. 2013.
    """

    assert np.abs(np.linalg.norm(quat)-1.0) < 1.e6, 'Input quaternion is not normalised'

    q0 = quat[0]
    q1 = quat[1]
    q2 = quat[2]
    q3 = quat[3]

    delta = quat[0]*quat[2] - quat[1]*quat[3]

    if np.abs(delta) > 0.9 * 0.5:
        warn('Warning, approaching singularity. Delta %.3f for singularity at Delta=0.5')

    yaw = -np.arctan(2*(q0*q3+q1*q2)/(1-2*(q2**2+q3**2)))
    pitch = np.arcsin(2*delta)
    roll = -np.arctan(2*(q0*q1+q2*q3)/(1-2*(q1**2+q2**2)))

    return np.array([roll, pitch, yaw])


def quat2euler(quat):
    r"""
    Quaternion to Euler angles transformation.

    Transforms a normalised quaternion :math:`\chi\longrightarrow[\phi, \theta, \psi]` to roll, pitch and yaw angles
    respectively.

    The transformation is valid away from the singularity present at:

    .. math:: \Delta = \frac{1}{2}

    where :math:`\Delta = q_0 q_2 - q_1 q_3`.

    The transformation is carried out as follows:

    .. math::
        \psi &= \arctan{\left(2\frac{q_0q_3+q_1q_2}{1-2(q_2^2+q_3^2)}\right)} \\
        \theta &= \arcsin(2\Delta) \\
        \phi &= \arctan\left(2\frac{q_0q_1 + q_2q_3}{1-2(q_1^2+q_2^2)}\right)

    Args:
        quat (np.ndarray): Normalised quaternion.

    Returns:
        np.ndarray: Array containing the Euler angles :math:`[\phi, \theta, \psi]` for roll, pitch and yaw, respectively.

    References:
        Blanco, J.L. - A tutorial on SE(3) transformation parameterizations and on-manifold optimization. Technical
        Report 012010. ETS Ingenieria Informatica. Universidad de Malaga. 2013.
    """

    assert np.abs(np.linalg.norm(quat)-1.0) < 1.e6, 'Input quaternion is not normalised'

    q0 = quat[0]
    q1 = quat[1]
    q2 = quat[2]
    q3 = quat[3]

    delta = quat[0]*quat[2] - quat[1]*quat[3]

    if np.abs(delta) > 0.9 * 0.5:
        warn('Warning, approaching singularity. Delta %.3f for singularity at Delta=0.5')

    yaw = -np.arctan(2*(q0*q3+q1*q2)/(1-2*(q2**2+q3**2)))
    pitch = np.arcsin(2*delta)
    roll = -np.arctan(2*(q0*q1+q2*q3)/(1-2*(q1**2+q2**2)))

    return np.array([roll, pitch, yaw])


def crv_dot2omega(crv, crv_dot):
    return np.dot(crv2tan(crv).T, crv_dot)


def crv_dot2Omega(crv, crv_dot):
    return np.dot(crv2tan(crv), crv_dot)


def quaternion_product(q, r):
    result = np.zeros((4,))
    result[0] = q[0]*r[0] - q[1]*r[1] - q[2]*r[2] - q[3]*r[3]
    result[1] = q[0]*r[1] + q[1]*r[0] + q[2]*r[3] - q[3]*r[2]
    result[2] = q[0]*r[2] - q[1]*r[3] + q[2]*r[0] + q[3]*r[1]
    result[3] = q[0]*r[3] + q[1]*r[2] - q[2]*r[1] + q[3]*r[0]
    return result


def omegadt2quat(omegadt):
    quat = np.zeros((4,))

    omegadt_norm = np.linalg.norm(omegadt)
    quat[0] = np.cos(0.5*omegadt_norm)
    quat[1:4] = unit_vector(omegadt)*np.sin(0.5*omegadt_norm)
    return quat


def rotate_quaternion(quat, omegadt):
    return quaternion_product(omegadt2quat(omegadt), quat)


def get_triad(coordinates_def, frame_of_reference_delta, twist=None, n_nodes=3, ordering=np.array([0, 2, 1])):
    """
    Generates two unit vectors in body FoR that define the local FoR for
    a beam element. These vectors are calculated using `frame_of_reference_delta`
    :return:
    """
    # now, calculate tangent vector (and coefficients of the polynomial
    # fit just in case)
    tangent, polyfit = tangent_vector(
        coordinates_def,
        ordering)
    normal = np.zeros_like(tangent)
    binormal = np.zeros_like(tangent)

    # v_vector is the vector with origin the FoR node and delta
    # equals frame_of_reference_delta
    for inode in range(n_nodes):
        v_vector = frame_of_reference_delta[inode, :]
        normal[inode, :] = unit_vector(np.cross(
                                                tangent[inode, :],
                                                v_vector
                                                )
                                           )
        binormal[inode, :] = -unit_vector(np.cross(
                                                tangent[inode, :],
                                                normal[inode, :]
                                                        )
                                              )

    if twist is not None:
        raise NotImplementedError('Structural twist is not yet supported in algebra.get_triad, but it is in beamstructures.py')
    # # we apply twist now
    # for inode in range(self.n_nodes):
    #     if not self.structural_twist[inode] == 0.0:
    #         rotation_mat = algebra.rotation_matrix_around_axis(tangent[inode, :],
    #                                                            self.structural_twist[inode])
    #         normal[inode, :] = np.dot(rotation_mat, normal[inode, :])
    #         binormal[inode, :] = np.dot(rotation_mat, binormal[inode, :])

    return tangent, binormal, normal


def der_Cquat_by_v(q,v):
    """
    Being C=C(quat) the rotational matrix depending on the quaternion q and
    defined as C=quat2rotation(q), the function returns the derivative, w.r.t. the
    quanternion components, of the vector dot(C,v), where v is a constant
    vector.

    The elements of the resulting derivative matrix D are ordered such that:

    .. math::   d(C*v) = D*d(q)

    where :math:`d(.)` is a delta operator.
    """

    vx,vy,vz=v
    q0,q1,q2,q3=q

    return 2.*np.array( [[ q0*vx + q2*vz - q3*vy, q1*vx + q2*vy + q3*vz,
                                 q0*vz + q1*vy - q2*vx, -q0*vy + q1*vz - q3*vx],
                         [ q0*vy - q1*vz + q3*vx, -q0*vz - q1*vy + q2*vx,
                                 q1*vx + q2*vy + q3*vz,  q0*vx + q2*vz - q3*vy],
                         [ q0*vz + q1*vy - q2*vx, q0*vy - q1*vz + q3*vx,
                                -q0*vx - q2*vz + q3*vy, q1*vx + q2*vy + q3*vz]])



def der_CquatT_by_v(q,v):
    """
    Being C=C(quat).T the projection matrix depending on the quaternion q and
    defined as C=quat2rotation(q).T, the function returns the derivative, w.r.t. the
    quaternion components, of the vector dot(C,v), where v is a constant
    vector.

    The elements of the resulting derivative matrix D are ordered such that:

    .. math::  d(C*v) = D*d(q)

    where :math:`d(.)` is a delta operator.
    """

    vx,vy,vz=v
    q0,q1,q2,q3=q

    return 2.*np.array( [[ q0*vx - q2*vz + q3*vy, q1*vx + q2*vy + q3*vz,
                                 - q0*vz + q1*vy - q2*vx, q0*vy + q1*vz - q3*vx],
                         [q0*vy + q1*vz - q3*vx, q0*vz - q1*vy + q2*vx,
                                   q1*vx + q2*vy + q3*vz,-q0*vx + q2*vz - q3*vy],
                         [q0*vz - q1*vy + q2*vx, -q0*vy - q1*vz + q3*vx,
                                q0*vx - q2*vz + q3*vy, q1*vx + q2*vy + q3*vz]])

def der_Tan_by_xv(fv0,xv):
    """
    Being fv0 a cartesian rotation vector and Tan the corresponding tangential
    operator (computed through crv2tan(fv)), the function returns the derivative
    of dot(Tan,xv), where xv is a constant vector.

    The elements of the resulting derivative matrix D are ordered such that:

    .. math::    d(Tan*xv) = D*d(fv)

    where :math:`d(.)` is a delta operator.

    Note:
        The derivative expression has been derived symbolically and verified
        by FDs. A more compact expression may be possible.
    """

    f0=np.linalg.norm(fv0)
    sf0,cf0=np.sin(f0),np.cos(f0)

    fv0_x,fv0_y,fv0_z=fv0
    xv_x,xv_y,xv_z=xv

    f0p2=f0**2
    f0p3=f0**3
    f0p4=f0**4

    rs01=sf0/f0
    rs03=sf0/f0p3
    rc02=(cf0 - 1)/f0p2
    rc04=(cf0 - 1)/f0p4

    Ts02=(1 - rs01)/f0p2
    Ts04=(1 - rs01)/f0p4

    # if f0<1e-8: rs01=1.0 # no need
    return np.array(
        [[xv_x*((-fv0_y**2 - fv0_z**2)*(-cf0*fv0_x/f0p2 + fv0_x*rs03)/f0p2 -
            2*fv0_x*(1 - rs01)*(-fv0_y**2 - fv0_z**2)/f0p4) + xv_y*(fv0_x*fv0_y*(
                -cf0*fv0_x/f0p2 + fv0_x*rs03)/f0p2 + fv0_y*Ts02 +
            fv0_x*fv0_z*rs03 - 2*fv0_x**2*fv0_y*Ts04 + 2*fv0_x*fv0_z*
            rc04) + xv_z*(fv0_x*fv0_z*(-cf0*fv0_x/f0p2 + fv0_x*rs03)/f0p2 +
            fv0_z*Ts02 - fv0_x*fv0_y*rs03 - 2*fv0_x**2*fv0_z*Ts04
            - 2*fv0_x*fv0_y*rc04),
            #
          xv_x*(-2*fv0_y*Ts02 + (-fv0_y**2 - fv0_z**2)*(-cf0*fv0_y/f0p2 +
            fv0_y*rs03)/f0p2 - 2*fv0_y*(1 - rs01)*(-fv0_y**2 - fv0_z**2)/f0p4) +
          xv_y*(fv0_x*fv0_y*(-cf0*fv0_y/f0p2 + fv0_y*rs03)/f0p2 + fv0_x*Ts02 +
            fv0_y*fv0_z*rs03 - 2*fv0_x*fv0_y**2*Ts04 + 2*fv0_y*fv0_z*rc04)
          + xv_z*(fv0_x*fv0_z*(-cf0*fv0_y/f0p2 + fv0_y*rs03)/f0p2 + rc02 -
            fv0_y**2*rs03 - 2*fv0_x*fv0_y*fv0_z*Ts04 - 2*fv0_y**2*rc04),
          #
          xv_x*(-2*fv0_z*Ts02 + (-fv0_y**2 - fv0_z**2)*(-cf0*fv0_z/f0p2
            + fv0_z*rs03)/f0p2 - 2*fv0_z*(1 - rs01)*(-fv0_y**2 - fv0_z**2)/f0p4) +
          xv_y*(fv0_x*fv0_y*(-cf0*fv0_z/f0p2 + fv0_z*rs03)/f0p2 - rc02
            + fv0_z**2*rs03 - 2*fv0_x*fv0_y*fv0_z*Ts04 + 2*fv0_z**2*rc04)
          + xv_z*(fv0_x*fv0_z*(-cf0*fv0_z/f0p2 + fv0_z*rs03)/f0p2 + fv0_x*Ts02
            - fv0_y*fv0_z*rs03 - 2*fv0_x*fv0_z**2*Ts04 - 2*fv0_y*fv0_z*rc04)],
         [xv_x*(fv0_x*fv0_y*(-cf0*fv0_x/f0p2 + fv0_x*rs03)/f0p2 +
            fv0_y*Ts02 - fv0_x*fv0_z*rs03 - 2*fv0_x**2*fv0_y*Ts04 -
            2*fv0_x*fv0_z*rc04) + xv_y*(-2*fv0_x*Ts02 +
            (-fv0_x**2 - fv0_z**2)*(-cf0*fv0_x/f0p2 + fv0_x*rs03)/f0p2
            - 2*fv0_x*(1 - rs01)*(-fv0_x**2 - fv0_z**2)/f0p4) +
            xv_z*(fv0_y*fv0_z*(-cf0*fv0_x/f0p2 + fv0_x*rs03)/f0p2 - rc02
                + fv0_x**2*rs03 + 2*fv0_x**2*rc04 - 2*fv0_x*fv0_y*fv0_z*Ts04),
          xv_x*(fv0_x*fv0_y*(-cf0*fv0_y/f0p2 + fv0_y*rs03)/f0p2 +
            fv0_x*Ts02 - fv0_y*fv0_z*rs03 - 2*fv0_x*fv0_y**2*Ts04
            - 2*fv0_y*fv0_z*rc04) + xv_y*((-fv0_x**2 - fv0_z**2)*(-cf0*fv0_y/f0p2
                + fv0_y*rs03)/f0p2 - 2*fv0_y*(1 - rs01)*(-fv0_x**2 - fv0_z**2)/f0p4)
            + xv_z*(fv0_y*fv0_z*(-cf0*fv0_y/f0p2 + fv0_y*rs03)/f0p2 + fv0_z*Ts02
                + fv0_x*fv0_y*rs03 + 2*fv0_x*fv0_y*rc04 - 2*fv0_y**2*fv0_z*Ts04),
          xv_x*(fv0_x*fv0_y*(-cf0*fv0_z/f0p2 + fv0_z*rs03)/f0p2 + rc02 - fv0_z**2*rs03
            - 2*fv0_x*fv0_y*fv0_z*Ts04 - 2*fv0_z**2*rc04) + xv_y*(-2*fv0_z*Ts02
            + (-fv0_x**2 - fv0_z**2)*(-cf0*fv0_z/f0p2 + fv0_z*rs03)/f0p2 -
            2*fv0_z*(1 - rs01)*(-fv0_x**2 - fv0_z**2)/f0p4) + xv_z*(fv0_y*fv0_z*(-cf0*fv0_z/f0p2
                + fv0_z*rs03)/f0p2 + fv0_y*Ts02 + fv0_x*fv0_z*rs03 + 2*fv0_x*fv0_z*rc04
            - 2*fv0_y*fv0_z**2*Ts04)],
         [xv_x*(fv0_x*fv0_z*(-cf0*fv0_x/f0p2 + fv0_x*rs03)/f0p2 + fv0_z*Ts02
            + fv0_x*fv0_y*rs03 - 2*fv0_x**2*fv0_z*Ts04 + 2*fv0_x*fv0_y*rc04)
         + xv_y*(fv0_y*fv0_z*(-cf0*fv0_x/f0p2 + fv0_x*rs03)/f0p2 + rc02 - fv0_x**2*rs03
            - 2*fv0_x**2*rc04 - 2*fv0_x*fv0_y*fv0_z*Ts04) + xv_z*(-2*fv0_x*Ts02
            + (-fv0_x**2 - fv0_y**2)*(-cf0*fv0_x/f0p2 + fv0_x*rs03)/f0p2 -
            2*fv0_x*(1 - rs01)*(-fv0_x**2 - fv0_y**2)/f0p4),
          xv_x*(fv0_x*fv0_z*(-cf0*fv0_y/f0p2 + fv0_y*rs03)/f0p2 - rc02 + fv0_y**2*rs03 -
            2*fv0_x*fv0_y*fv0_z*Ts04 + 2*fv0_y**2*rc04) + xv_y*(fv0_y*fv0_z*(-cf0*fv0_y/f0p2
                + fv0_y*rs03)/f0p2 + fv0_z*Ts02 - fv0_x*fv0_y*rs03 - 2*fv0_x*fv0_y*rc04
            - 2*fv0_y**2*fv0_z*Ts04) + xv_z*(-2*fv0_y*Ts02 + (-fv0_x**2
                - fv0_y**2)*(-cf0*fv0_y/f0p2 + fv0_y*rs03)/f0p2 - 2*fv0_y*(1 - rs01)*(-fv0_x**2
                - fv0_y**2)/f0p4),
          xv_x*(fv0_x*fv0_z*(-cf0*fv0_z/f0p2 + fv0_z*rs03)/f0p2 + fv0_x*Ts02 +
            fv0_y*fv0_z*rs03 - 2*fv0_x*fv0_z**2*Ts04 + 2*fv0_y*fv0_z*rc04) +
          xv_y*(fv0_y*fv0_z*(-cf0*fv0_z/f0p2 + fv0_z*rs03)/f0p2 + fv0_y*Ts02
            - fv0_x*fv0_z*rs03 - 2*fv0_x*fv0_z*rc04 - 2*fv0_y*fv0_z**2*Ts04) +
          xv_z*((-fv0_x**2 - fv0_y**2)*(-cf0*fv0_z/f0p2 + fv0_z*rs03)/f0p2 -
            2*fv0_z*(1 - rs01)*(-fv0_x**2 - fv0_y**2)/f0p4)]])
    # end der_Tan_by_xv

def der_TanT_by_xv(fv0,xv):
    """
    Being fv0 a cartesian rotation vector and Tan the corresponding tangential
    operator (computed through crv2tan(fv)), the function returns the derivative
    of dot(Tan^T,xv), where xv is a constant vector.

    The elements of the resulting derivative matrix D are ordered such that:

    .. math::     d(Tan^T*xv) = D*d(fv)

    where :math:`d(.)` is a delta operator.

    Note:
        The derivative expression has been derived symbolically and verified
        by FDs. A more compact expression may be possible.
    """

    # Renaming variabes for clarity
    px = fv0[0]
    py = fv0[1]
    pz = fv0[2]

    vx = xv[0]
    vy = xv[1]
    vz = xv[2]

    # Defining useful functions
    eps = 1e-15
    f0=np.linalg.norm(fv0)
    if f0 < eps:
        f1 = -1.0/2.0
        f2 = 1.0/6.0
        g1 = -1.0/12.0
        g2 = 0.0 # TODO: check this
    else:
        f1 = (np.cos(f0)-1.0)/f0**2.0
        f2 = (1.0-np.sin(f0)/f0)/f0**2.0
        g1 = (f0*np.sin(f0)+2.0*(np.cos(f0)-1.0))/f0**4.0
        g2 = (2.0/f0**4 + np.cos(f0)/f0**4 - 3.0*np.sin(f0)/f0**5)

    # Computing the derivatives of the functions
    df1dpx = -1.0*px*g1
    df1dpy = -1.0*py*g1
    df1dpz = -1.0*pz*g1

    df2dpx = -1.0*px*g2
    df2dpy = -1.0*py*g2
    df2dpz = -1.0*pz*g2

    # Compute the output matrix
    der_TanT_by_xv = np.zeros((3,3),)

    # First column (derivatives with psi_x)
    der_TanT_by_xv[0,0] = -1.0*df2dpx*(py**2+pz**2)*vx + df1dpx*pz*vy + df2dpx*px*py*vy + f2*py*vy - df1dpx*py*vz + df2dpx*px*pz*vz + f2*pz*vz
    der_TanT_by_xv[1,0] = -1.0*df1dpx*pz*vx + df2dpx*px*py*vx + f2*py*vx - df2dpx*px**2*vy - 2.0*f2*px*vy - df2dpx*pz**2*vy + df1dpx*px*vz+f1*vz + df2dpx*py*pz*vz
    der_TanT_by_xv[2,0] = df1dpx*py*vx + df2dpx*px*pz*vx + f2*pz*vx - df1dpx*px*vy -f1*vy + df2dpx*py*pz*vy - df2dpx*px**2*vz - 2.0*f2*px*vz - df2dpx*py**2*vz

    # Second column (derivatives with psi_y)
    der_TanT_by_xv[0,1] = -df2dpy*py**2*vx -f2*2*py*vx - df2dpy*pz**2*vx + df1dpy*pz*vy + df2dpy*px*py*vy +f2*px*vy - df1dpy*py*vz - f1*vz + df2dpy*px*pz*vz
    der_TanT_by_xv[1,1] = -df1dpy*pz*vx + df2dpy*px*py*vx + f2*px*vx - df2dpy*px**2*vy - df2dpy*pz**2*vy + df1dpy*px*vz + df2dpy*py*pz*vz + f2*pz*vz
    der_TanT_by_xv[2,1] = df1dpy*py*vx + f1*vx + df2dpy*px*pz*vx - df1dpy*px*vy + df2dpy*py*pz*vy + f2*pz*vy - df2dpy*px**2*vz - df2dpy*py**2*vz - 2.0*f2*py*vz

    # Second column (derivatives with psi_z)
    der_TanT_by_xv[0,2] = -df2dpz*py**2*vx - df2dpz*pz**2*vx - 2.0*f2*pz*vx + df1dpz*pz*vy + f1*vy + df2dpz*px*py*vy - df1dpz*py*vz + df2dpz*px*pz*vz + f2*px*vz
    der_TanT_by_xv[1,2] = -df1dpz*pz*vx - f1*vx + df2dpz*px*py*vx - df2dpz*px**2*vy - df2dpz*pz**2*vy - 2.0*f2*pz*vy + df1dpz*px*vz + df2dpz*py*pz*vz + f2*py*vz
    der_TanT_by_xv[2,2] = df1dpz*py*vx + df2dpz*px*pz*vx + f2*px*vx - df1dpz*px*vy + df2dpz*py*pz*vy + f2*py*vy - df2dpz*px**2*vz - df2dpz*py**2*vz

    return der_TanT_by_xv



def der_Ccrv_by_v(fv0,v):
    r"""
    Being C=C(fv0) the rotational matrix depending on the Cartesian rotation
    vector fv0 and defined as C=crv2rotation(fv0), the function returns the
    derivative, w.r.t. the CRV components, of the vector dot(C,v), where v is a
    constant vector.

    The elements of the resulting derivative matrix D are ordered such that:

    .. math:: d(C*v) = D*d(fv0)

    where :math:`d(.)` is a delta operator.
    """

    Cab0=crv2rotation(fv0)
    T0=crv2tan(fv0)
    vskew=skew(v)

    return -np.dot(Cab0,np.dot(vskew,T0))


def der_CcrvT_by_v(fv0,v):
    """
    Being C=C(fv0) the rotation matrix depending on the Cartesian rotation
    vector fv0 and defined as C=crv2rotation(fv0), the function returns the
    derivative, w.r.t. the CRV components, of the vector dot(C.T,v), where v is
    a constant vector.

    The elements of the resulting derivative matrix D are ordered such that:

    .. math::    d(C.T*v) = D*d(fv0)

    where :math:`d(.)` is a delta operator.
    """

    Cba0=crv2rotation(fv0).T
    T0=crv2tan(fv0)

    return np.dot( skew( np.dot(Cba0,v) ),T0)


def cross3(v,w):
    """
    Computes the cross product of two vectors (v and w) with size 3
    """

    res = np.zeros((3,),)
    res[0] = v[1]*w[2] - v[2]*w[1]
    res[1] = -v[0]*w[2] + v[2]*w[0]
    res[2] = v[0]*w[1] - v[1]*w[0]

    return res


def der_quat_wrt_crv(quat0):
    '''
    Provides change of quaternion, dquat, due to elementary rotation, dcrv,
    expressed as a 3 components Cartesian rotation vector such that
<<<<<<< HEAD
        C(quat + dquat) = C(quat0)C(dw)
    where C are rotation matrices.

    E.g.: assume 3 FoRs, G, A and B where:
        - G is the initial FoR
        - quat0 defines te rotation required to obtain A from G, namely:
                Cga=quat2rotation(quat0)
        - dcrv is an inifinitesimal Cartesian rotation vector, defined in A
        components, which describes an infinitesimal rotation A -> B, namely:
                Cab=crv2rotation(dcrv)
        - The total rotation G -> B is:
            Cga = Cga * Cab
        - As dcrv -> 0, Cga is equal to:
            algebra.quat2rotation(quat0 + dquat),
        where dquat is the output of this function.
=======

    .. math::    C(quat + dquat) = C(quat0)C(dw)

    where C are rotation matrices.

    Examples:
        Assume 3 FoRs, G, A and B where:
            - G is the initial FoR
            - quat0 defines te rotation required to obtain A from G, namely:
              Cga=quat2rotation(quat0)
            - dcrv is an inifinitesimal Cartesian rotation vector, defined in A
              components, which describes an infinitesimal rotation A -> B, namely:

              ..math ::      Cab=crv2rotation(dcrv)

            - The total rotation G -> B is:
                Cga = Cga * Cab
            - As dcrv -> 0, Cga is equal to:

              .. math::  algebra.quat2rotation(quat0 + dquat),

              where dquat is the output of this function.
>>>>>>> e56ef6c4
    '''

    Der=np.zeros((4,3))
    Der[0,:]=-0.5*quat0[1:]
    Der[1:,:]=-0.5*( -quat0[0]*np.eye(3) - skew(quat0[1:]) )
    return Der


def der_Ceuler_by_v(euler, v):
    r"""
    Provides the derivative of the product between the rotation matrix :math:`C^{AG}(\mathbf{\Theta})` and a constant
    vector, :math:`\mathbf{v}`, with respect to the Euler angles, :math:`\mathbf{\Theta}=[\phi,\theta,\psi]^T`:

    .. math::
        \frac{\partial}{\partial\Theta}(C^{AG}(\Theta)\mathbf{v}^G) = \frac{\partial \mathbf{f}}{\partial\mathbf{\Theta}}

    where :math:`\frac{\partial \mathbf{f}}{\partial\mathbf{\Theta}}` is the resulting 3 by 3 matrix.

    Being :math:`C^{AG}(\Theta)` the rotation matrix from the G frame to the A frame in terms of the Euler angles
    :math:`\Theta` as:

    .. math::
        C^{AG}(\Theta) = \begin{bmatrix}
        \cos\theta\cos\psi & -\cos\theta\sin\psi & \sin\theta \\
        \cos\phi\sin\psi + \sin\phi\sin\theta\cos\psi & \cos\phi\cos\psi - \sin\phi\sin\theta\sin\psi & -\sin\phi\cos\theta \\
        \sin\phi\sin\psi - \cos\phi\sin\theta\cos\psi & \sin\phi\cos\psi + \cos\phi\sin\theta\sin\psi & \cos\phi\cos\theta
        \end{bmatrix}

    the components of the derivative at hand are the following, where
    :math:`f_{1\theta} = \frac{\partial \mathbf{f}_1}{\partial\theta}`.

    .. math::
        f_{1\phi} =&0 \\
        f_{1\theta} = &-v_1\sin\theta\cos\psi \\
        &+v_2\sin\theta\sin\psi \\
        &+v_3\cos\theta \\
        f_{1\psi} = &-v_1\cos\theta\sin\psi \\
        &- v_2\cos\theta\cos\psi

    .. math::
        f_{2\phi} = &+v_1(-\sin\phi\sin\psi + \cos\phi\sin\theta\cos\psi) + \\
        &+v_2(-\sin\phi\cos\psi - \cos\phi\sin\theta\sin\psi) + \\
<<<<<<< HEAD
        &+v_3(-\cos\phi\cos\theta)
        f_{2\theta} = &+v_1(\sin\phi\cos\theta\cos\psi) + \\
        &+v_2(-\sin\phi\cos\theta\sin\psi) +\\
        &+v_3(\sin\phi\sin\theta)
=======
        &+v_3(-\cos\phi\cos\theta)\\
        f_{2\theta} = &+v_1(\sin\phi\cos\theta\cos\psi) + \\
        &+v_2(-\sin\phi\cos\theta\sin\psi) +\\
        &+v_3(\sin\phi\sin\theta) \\
>>>>>>> e56ef6c4
        f_{2\psi} = &+v_1(\cos\phi\cos\psi - \sin\phi\sin\theta\sin\psi) + \\
        &+v_2(-\cos\phi\sin\psi - \sin\phi\sin\theta\cos\psi)

    .. math::
        f_{3\phi} = &+v_1(\cos\phi\sin\psi+\sin\phi\sin\theta\cos\psi) + \\
        &+v_2(\cos\phi\cos\psi - \sin\phi\sin\theta\sin\psi) + \\
<<<<<<< HEAD
        &+v_3(-\sin\phi\cos\theta)
        f_{3\theta} = &+v_1(-\cos\phi\cos\theta\cos\psi)+\\
        &+v_2(\cos\phi\cos\theta\sin\psi) + \\
        &+v_3(-\cos\phi\sin\theta)
=======
        &+v_3(-\sin\phi\cos\theta)\\
        f_{3\theta} = &+v_1(-\cos\phi\cos\theta\cos\psi)+\\
        &+v_2(\cos\phi\cos\theta\sin\psi) + \\
        &+v_3(-\cos\phi\sin\theta)\\
>>>>>>> e56ef6c4
        f_{3\psi} = &+v_1(\sin\phi\cos\psi+\cos\phi\sin\theta\sin\psi)  + \\
        &+v_2(-\sin\phi\sin\psi + \cos\phi\sin\theta\cos\psi)

    Args:
        euler (np.ndarray): Vector of Euler angles, :math:`\mathbf{\Theta} = [\phi, \theta, \psi]`, in radians.
        v (np.ndarray): 3 dimensional vector in G frame.

    Returns:
        np.ndarray: Resulting 3 by 3 matrix :math:`\frac{\partial \mathbf{f}}{\partial\mathbf{\Theta}}`.

    """
    res = np.zeros((3, 3))

    # Notation shorthand. sin and cos of psi (roll)
    sp = np.sin(euler[0])
    cp = np.cos(euler[0])

    # Notation shorthand. sin and cos of theta (pitch)
    st = np.sin(euler[1])
    ct = np.cos(euler[1])

    # Notation shorthand. sin and cos of psi (yaw)
    ss = np.sin(euler[2])
    cs = np.cos(euler[2])

    v1 = v[0]
    v2 = v[1]
    v3 = v[2]

    res[0, 0] = 0
    res[0, 1] = - v1*st*cs + v2*st*ss + v3*ct
    res[0, 2] = -v1*ct*ss - v2*ct*cs

    res[1, 0] = v1*(-sp*ss + cp*st*cs) + v2*(-sp*cs - cp*st*ss) - v3*cp*ct
    res[1, 1] = v1*(sp*ct*cs) - v2*sp*ct*ss + v3*sp*st
    res[1, 2] = v1*(cp*cs - sp*st*ss) + v2*(-cp*ss - sp*st*cs)

    res[2, 0] = v1*(cp*ss + sp*st*cs) + v2*(cp*cs - sp*st*ss) + v3*(-sp*ct)
    res[2, 1] = -v1*cp*ct*cs + v2*cp*ct*ss - v3*cp*st
    res[2, 2] = v1*(sp*cs + cp*st*ss) + v2*(-sp*ss + cp*st*cs)

    return res

def der_Peuler_by_v(euler, v):
    r"""
    Provides the derivative of the product between the projection matrix :math:`P^{AG}(\mathbf{\Theta})` (that projects
    a vector in G frame onto A frame) and a constant vector expressed in G frame of reference, :math:`\mathbf{v}_G`,
    with respect to the Euler angles, :math:`\mathbf{\Theta}=[\phi,\theta,\psi]^T`:

    .. math::
        \frac{\partial}{\partial\Theta}(P^{AG}(\Theta)\mathbf{v}^G) = \frac{\partial \mathbf{f}}{\partial\mathbf{\Theta}}

    where :math:`\frac{\partial \mathbf{f}}{\partial\mathbf{\Theta}}` is the resulting 3 by 3 matrix.

    Being :math:`P^{AG}(\Theta)` the projection matrix from the G frame to the A frame in terms of the Euler angles
    :math:`\Theta` as :math:`P^{AG}(\Theta) = C^{{AG}^T}(\Theta}`, where the rotation matrix is expressed as:

    .. math::
        C^{AG}(\Theta) = \begin{bmatrix}
        \cos\theta\cos\psi & -\cos\theta\sin\psi & \sin\theta \\
        \cos\phi\sin\psi + \sin\phi\sin\theta\cos\psi & \cos\phi\cos\psi - \sin\phi\sin\theta\sin\psi & -\sin\phi\cos\theta \\
        \sin\phi\sin\psi - \cos\phi\sin\theta\cos\psi & \sin\phi\cos\psi + \cos\phi\sin\theta\sin\psi & \cos\phi\cos\theta
        \end{bmatrix}

    the components of the derivative at hand are the following, where
    :math:`f_{1\theta} = \frac{\partial \mathbf{f}_1}{\partial\theta}`.

    .. math::
        f_{1\phi} =&0 \\
        f_{1\theta} = &-v_1\sin\theta\cos\psi \\
        &+v_2\sin\theta\sin\psi \\
        &+v_3\cos\theta \\
        f_{1\psi} = &-v_1\cos\theta\sin\psi \\
        &- v_2\cos\theta\cos\psi

    .. math::
        f_{2\phi} = &+v_1(-\sin\phi\sin\psi + \cos\phi\sin\theta\cos\psi) + \\
        &+v_2(-\sin\phi\cos\psi - \cos\phi\sin\theta\sin\psi) + \\
        &+v_3(-\cos\phi\cos\theta)
        f_{2\theta} = &+v_1(\sin\phi\cos\theta\cos\psi) + \\
        &+v_2(-\sin\phi\cos\theta\sin\psi) +\\
        &+v_3(\sin\phi\sin\theta)
        f_{2\psi} = &+v_1(\cos\phi\cos\psi - \sin\phi\sin\theta\sin\psi) + \\
        &+v_2(-\cos\phi\sin\psi - \sin\phi\sin\theta\cos\psi)

    .. math::
        f_{3\phi} = &+v_1(\cos\phi\sin\psi+\sin\phi\sin\theta\cos\psi) + \\
        &+v_2(\cos\phi\cos\psi - \sin\phi\sin\theta\sin\psi) + \\
        &+v_3(-\sin\phi\cos\theta)
        f_{3\theta} = &+v_1(-\cos\phi\cos\theta\cos\psi)+\\
        &+v_2(\cos\phi\cos\theta\sin\psi) + \\
        &+v_3(-\cos\phi\sin\theta)
        f_{3\psi} = &+v_1(\sin\phi\cos\psi+\cos\phi\sin\theta\sin\psi)  + \\
        &+v_2(-\sin\phi\sin\psi + \cos\phi\sin\theta\cos\psi)

    Args:
        euler (np.ndarray): Vector of Euler angles, :math:`\mathbf{\Theta} = [\phi, \theta, \psi]`, in radians.
        v (np.ndarray): 3 dimensional vector in G frame.

    Returns:
        np.ndarray: Resulting 3 by 3 matrix :math:`\frac{\partial \mathbf{f}}{\partial\mathbf{\Theta}}`.

    """
    res = np.zeros((3, 3))

    # Notation shorthand. sin and cos of psi (roll)
    sp = np.sin(euler[0])
    cp = np.cos(euler[0])

    # Notation shorthand. sin and cos of theta (pitch)
    st = np.sin(euler[1])
    ct = np.cos(euler[1])

    # Notation shorthand. sin and cos of psi (yaw)
    ss = np.sin(euler[2])
    cs = np.cos(euler[2])

    v1 = v[0]
    v2 = v[1]
    v3 = v[2]

    res[0, 0] = v2*(-sp*ss + cp*st*cs) + v3*(cp*ss + sp*st*cs)
    res[0, 1] = v1*(-st*cs) + v2*(sp*ct*cs) + v3*(-cp*ct*cs)
    res[0, 2] = v1*(-ct*ss) + v2*(cp*cs - sp*st*ss) + v3*(sp*cs + cp*st*ss)

    res[1, 0] = v1*0 + v2*(-sp*cs - cp*st*ss) + v3*(cp*cs - sp*st*ss)
    res[1, 1] = v1*(st*ss) + v2*(-sp*ct*ss) + v3*(cp*ct*ss)
    res[1, 2] = v1*(-ct*cs) + v2*(-cp*ss - sp*st*cs) + v3*(-sp*ss + cp*st*cs)

    res[2, 0] = v1*0 + v2*(-cp*ct) + v3*(-sp*ct)
    res[2, 1] = v1*ct + v2*(sp*st) + v3*(-cp*st)

    return res


def der_Ceuler_by_v_NED(euler, v):
    r"""
    Provides the derivative of the product between the rotation matrix :math:`C^{AG}(\mathbf{\Theta})` and a constant
    vector, :math:`\mathbf{v}`, with respect to the Euler angles, :math:`\mathbf{\Theta}=[\phi,\theta,\psi]^T`:

    .. math::
        \frac{\partial}{\partial\Theta}(C^{AG}(\Theta)\mathbf{v}^G) = \frac{\partial \mathbf{f}}{\partial\mathbf{\Theta}}

    where :math:`\frac{\partial \mathbf{f}}{\partial\mathbf{\Theta}}` is the resulting 3 by 3 matrix.

    Being :math:`C^{AG}(\Theta)` the rotation matrix from the G frame to the A frame in terms of the Euler angles
    :math:`\Theta` as:

    .. math::
        C^{AG}(\Theta) = \begin{bmatrix}
        \cos\theta\cos\psi & \cos\theta\sin\psi & -\sin\theta \\
        -\cos\phi\sin\psi + \sin\phi\sin\theta\cos\psi & \cos\phi\cos\psi + \sin\phi\sin\theta\sin\psi & \sin\phi\cos\theta \\
        \sin\phi\sin\psi + \cos\phi\sin\theta\cos\psi & -\sin\phi\cos\psi + \cos\psi\sin\theta\sin\psi & \cos\phi\cos\theta
        \end{bmatrix}

    the components of the derivative at hand are the following, where
    :math:`f_{1\theta} = \frac{\partial \mathbf{f}_1}{\partial\theta}`.

    .. math::
        f_{1\phi} =&0 \\
        f_{1\theta} = &-v_1\sin\theta\cos\psi \\
        &-v_2\sin\theta\sin\psi \\
        &-v_3\cos\theta \\
        f_{1\psi} = &-v_1\cos\theta\sin\psi + v_2\cos\theta\cos\psi

    .. math::
        f_{2\phi} = &+v_1(\sin\phi\sin\psi + \cos\phi\sin\theta\cos\psi) + \\
        &+v_2(-\sin\phi\cos\psi + \cos\phi\sin\theta\sin\psi) + \\
        &+v_3(\cos\phi\cos\theta) \\
        f_{2\theta} = &+v_1(\sin\phi\cos\theta\cos\psi) + \\
        &+v_2(\sin\phi\cos\theta\sin\psi) +\\
        &-v_3(\sin\phi\sin\theta) \\
        f_{2\psi} = &+v_1(-\cos\phi\cos\psi - \sin\phi\sin\theta\sin\psi) + \\
        &+v_2(-\cos\phi\sin\psi + \sin\phi\sin\theta\cos\psi)

    .. math::
        f_{3\phi} = &+v_1(\cos\phi\sin\psi-\sin\phi\sin\theta\cos\psi) + \\
        &+v_2(-\cos\phi\cos\psi - \sin\phi\sin\theta\sin\psi) + \\
        &+v_3(-\sin\phi\cos\theta) \\
        f_{3\theta} = &+v_1(\cos\phi\cos\theta\cos\psi)+\\
        &+v_2(\cos\phi\cos\theta\sin\psi) + \\
        &+v_3(-\cos\phi\sin\theta) \\
        f_{3\psi} = &+v_1(\sin\phi\cos\psi-\cos\phi\sin\theta\sin\psi)  + \\
        &+v_2(\sin\phi\sin\psi + \cos\phi\sin\theta\cos\psi)

<<<<<<< HEAD
=======
    Note:
        This function is defined in a North East Down frame which is not the typically used one in SHARPy.

>>>>>>> e56ef6c4
    Args:
        euler (np.ndarray): Vector of Euler angles, :math:`\mathbf{\Theta} = [\phi, \theta, \psi]`, in radians.
        v (np.ndarray): 3 dimensional vector in G frame.

    Returns:
        np.ndarray: Resulting 3 by 3 matrix :math:`\frac{\partial \mathbf{f}}{\partial\mathbf{\Theta}}`.

    """

    # TODO: Verify with new euler rotation matrices

    res = np.zeros((3, 3))

    # Notation shorthand. sin and cos of psi (roll)
    sp = np.sin(euler[0])
    cp = np.cos(euler[0])

    # Notation shorthand. sin and cos of theta (pitch)
    st = np.sin(euler[1])
    ct = np.cos(euler[1])

    # Notation shorthand. sin and cos of psi (yaw)
    ss = np.sin(euler[2])
    cs = np.cos(euler[2])

    v1 = v[0]
    v2 = v[1]
    v3 = v[2]

    res[0, 0] = 0
    res[0, 1] = - v1*st*cs - v2*st*ss - v3*ct
    res[0, 2] = -v1*ct*ss + v2*ct*cs

    res[1, 0] = v1*(sp*ss + cp*st*cs) + v2*(-sp*cs + cp*st*ss) + v3*cp*ct
    res[1, 1] = v1*(sp*ct*cs) + v2*sp*ct*ss - v3*sp*st
    res[1, 2] = v1*(-cp*cs - sp*st*ss) + v2*(-cp*ss + sp*st*cs)

    res[2, 0] = v1*(cp*ss - sp*st*cs) + v2*(-cp*cs-sp*st*ss) + v3*(-sp*ct)
    res[2, 1] = v1*cp*ct*cs + v2*cp*ct*ss - v3*cp*st
    res[2, 2] = v1*(sp*cs - cp*st*ss) + v2*(sp*ss + cp*st*cs)

    return res

def cross3(v,w):
    """
    Computes the cross product of two vectors (v and w) with size 3
    """

    res = np.zeros((3,),)
    res[0] = v[1]*w[2] - v[2]*w[1]
    res[1] = -v[0]*w[2] + v[2]*w[0]
    res[2] = v[0]*w[1] - v[1]*w[0]

    return res


<<<<<<< HEAD
=======
def quat2euler(quat):
    r"""
    Quaternion to Euler angles transformation.

    Transforms a normalised quaternion :math:`\chi\longrightarrow[\phi, \theta, \psi]` to roll, pitch and yaw angles
    respectively.

    The transformation is valid away from the singularity present at:

    .. math:: \Delta = \frac{1}{2}

    where :math:`\Delta = q_0 q_2 - q_1 q_3`.

    The transformation is carried out as follows:

    .. math::
        \psi &= \arctan{\left(2\frac{q_0q_3+q_1q_2}{1-2(q_2^2+q_3^2)}\right)} \\
        \theta &= \arcsin(2\Delta) \\
        \phi &= \arctan\left(2\frac{q_0q_1 + q_2q_3}{1-2(q_1^2+q_2^2)}\right)

    Args:
        quat (np.ndarray): Normalised quaternion.

    Returns:
        np.ndarray: Array containing the Euler angles :math:`[\phi, \theta, \psi]` for roll, pitch and yaw, respectively.

    References:
        Blanco, J.L. - A tutorial on SE(3) transformation parameterizations and on-manifold optimization. Technical
        Report 012010. ETS Ingenieria Informatica. Universidad de Malaga. 2013.
    """

    assert np.abs(np.linalg.norm(quat)-1.0) < 1.e6, 'Input quaternion is not normalised'

    q0 = quat[0]
    q1 = quat[1]
    q2 = quat[2]
    q3 = quat[3]

    delta = quat[0]*quat[2] - quat[1]*quat[3]

    if np.abs(delta) > 0.9 * 0.5:
        warn('Warning, approaching singularity. Delta %.3f for singularity at Delta=0.5'%np.abs(delta))

    yaw = -np.arctan(2*(q0*q3+q1*q2)/(1-2*(q2**2+q3**2)))
    pitch = np.arcsin(2*delta)
    roll = -np.arctan(2*(q0*q1+q2*q3)/(1-2*(q1**2+q2**2)))

    return np.array([roll, pitch, yaw])


>>>>>>> e56ef6c4
def deuler_dt(euler):
    r"""
    Rate of change of the Euler angles in time for a given angular velocity in A frame :math:`\omega^A=[p, q, r]`.

    .. math::
        \begin{bmatrix}\dot{\phi} \\ \dot{\theta} \\ \dot{\psi}\end{bmatrix} =
        \begin{bmatrix}
        1 & \sin\phi\tan\theta & -\cos\phi\tan\theta \\
        0 & \cos\phi & \sin\phi \\
        0 & -\frac{\sin\phi}{\cos\theta} & \frac{\cos\phi}{\cos\theta}
        \end{bmatrix}
        \begin{bmatrix}
        p \\ q \\ r
        \end{bmatrix}

    Args:
        euler (np.ndarray): Euler angles :math:`[\phi, \theta, \psi]` for roll, pitch and yaw, respectively.

    Returns:
        np.ndarray: Propagation matrix relating the rotational velocities to the euler angles.
    """

    phi = euler[0]  # roll
    theta = euler[1]  # pitch

    A = np.zeros((3, 3))
    A[0, 0] = 1
    A[0, 1] = np.tan(theta) * np.sin(phi)
    A[0, 2] = -np.tan(theta) * np.cos(phi)

    A[1, 1] = np.cos(phi)
    A[1, 2] = np.sin(phi)

    A[2, 1] = -np.sin(phi) / np.cos(theta)
    A[2, 2] = np.cos(phi) / np.cos(theta)

    return A


def deuler_dt_NED(euler):
    r"""

    Warnings:
        Based on a NED frame

    Rate of change of the Euler angles in time for a given angular velocity in A frame :math:`\omega^A=[p, q, r]`.

    .. math::
        \begin{bmatrix}\dot{\phi} \\ \dot{\theta} \\ \dot{\psi}\end{bmatrix} =
        \begin{bmatrix}
        1 & \sin\phi\tan\theta & \cos\phi\tan\theta \\
        0 & \cos\phi & -\sin\phi \\
        0 & \frac{\sin\phi}{\cos\theta} & \frac{\cos\phi}{\cos\theta}
        \end{bmatrix}
        \begin{bmatrix}
        p \\ q \\ r
        \end{bmatrix}

<<<<<<< HEAD
=======
    Note:
        This function is defined in a North East Down frame which is not the typically used one in SHARPy.

>>>>>>> e56ef6c4
    Args:
        euler (np.ndarray): Euler angles :math:`[\phi, \theta, \psi]` for roll, pitch and yaw, respectively.

    Returns:
        np.ndarray: Propagation matrix relating the rotational velocities to the euler angles.
    """

    # TODO: Verify with the new euler rotation matrices
    phi = euler[0]  # roll
    theta = euler[1]  # pitch

    A = np.zeros((3, 3))
    A[0, 0] = 1
    A[0, 1] = np.tan(theta) * np.sin(phi)
    A[0, 2] = np.tan(theta) * np.cos(phi)

    A[1, 1] = np.cos(phi)
    A[1, 2] = -np.sin(phi)

    A[2, 1] = np.sin(phi) / np.cos(theta)
    A[2, 2] = np.cos(phi) / np.cos(theta)

    return A


def der_Teuler_by_w(euler, w):
    r"""
    Calculates the matrix

    .. math::
        \frac{\partial}{\partial\Theta}\left.\left(T^{GA}(\mathbf{\Theta})
        \mathbf{\omega}^A\right)\right|_{\Theta_0,\omega^A_0}

    from the linearised euler propagation equations

    .. math::
       \delta\mathbf{\dot{\Theta}} = \frac{\partial}{\partial\Theta}\left.\left(T^{GA}(\mathbf{\Theta})
       \mathbf{\omega}^A\right)\right|_{\Theta_0,\omega^A_0}\delta\mathbf{\Theta} +
       T^{GA}(\mathbf{\Theta_0}) \delta\mathbf{\omega}^A

    where :math:`T^{GA}` is the nonlinear relation between the euler angle rates and the rotational velocities and is
    provided by :func:`deuler_dt`.

    The concerned matrix is calculated as follows:

    .. math::
        \frac{\partial}{\partial\Theta}\left.\left(T^{GA}(\mathbf{\Theta})
        \mathbf{\omega}^A\right)\right|_{\Theta_0,\omega^A_0} = \\
        \begin{bmatrix}
        q\cos\phi\tan\theta-r\sin\phi\tan\theta & q\sin\phi\sec^2\theta + r\cos\phi\sec^2\theta & 0 \\
        -q\sin\phi - r\cos\phi & 0 & 0 \\
        q\frac{\cos\phi}{\cos\theta}-r\frac{\sin\phi}{\cos\theta} & q\sin\phi\tan\theta\sec\theta +
        r\cos\phi\tan\theta\sec\theta & 0
        \end{bmatrix}_{\Theta_0, \omega^A_0}

<<<<<<< HEAD
=======
    Note:
        This function is defined in a North East Down frame which is not the typically used one in SHARPy.

>>>>>>> e56ef6c4
    Args:
        euler (np.ndarray): Euler angles at the linearisation point :math:`\mathbf{\Theta}_0 = [\phi,\theta,\psi]` or
            roll, pitch and yaw angles, respectively.
        w (np.ndarray): Rotational velocities at the linearisation point in A frame :math:`\omega^A_0`.

    Returns:
        np.ndarray: Computed :math:`\frac{\partial}{\partial\Theta}\left.\left(T^{GA}(\mathbf{\Theta})\mathbf{\omega}^A\right)\right|_{\Theta_0,\omega^A_0}`
    """


    p = w[0]
    q = w[1]
    r = w[2]

    cp = np.cos(euler[0])
    sp = np.sin(euler[0])

    st = np.sin(euler[1])
    ct = np.cos(euler[1])
    tt = np.tan(euler[1])
    tsec = ct ** -1

    derT = np.zeros((3, 3))

    derT[0, 0] = q * cp * tt + r * sp * tt
    derT[0, 1] = q * sp * tsec ** 2 - r * cp * tsec ** 2

    derT[1, 0] = -q * sp + r * cp

    derT[2, 0] = - q * cp / ct - r * sp / ct
    derT[2, 1] = - q * sp * tt * tsec + r * cp * tt * tsec

    return derT


def der_Teuler_by_w_NED(euler, w):
    r"""

    Warnings:
        Based on a NED G frame


    Calculates the matrix

    .. math::
        \frac{\partial}{\partial\Theta}\left.\left(T^{GA}(\mathbf{\Theta})
        \mathbf{\omega}^A\right)\right|_{\Theta_0,\omega^A_0}

    from the linearised euler propagation equations

    .. math::
       \delta\mathbf{\dot{\Theta}} = \frac{\partial}{\partial\Theta}\left.\left(T^{GA}(\mathbf{\Theta})
       \mathbf{\omega}^A\right)\right|_{\Theta_0,\omega^A_0}\delta\mathbf{\Theta} +
       T^{GA}(\mathbf{\Theta_0}) \delta\mathbf{\omega}^A

    where :math:`T^{GA}` is the nonlinear relation between the euler angle rates and the rotational velocities and is
    provided by :func:`deuler_dt`.

    The concerned matrix is calculated as follows:

    .. math::
        \frac{\partial}{\partial\Theta}\left.\left(T^{GA}(\mathbf{\Theta})
        \mathbf{\omega}^A\right)\right|_{\Theta_0,\omega^A_0} = \\
        \begin{bmatrix}
        q\cos\phi\tan\theta-r\sin\phi\tan\theta & q\sin\phi\sec^2\theta + r\cos\phi\sec^2\theta & 0 \\
        -q\sin\phi - r\cos\phi & 0 & 0 \\
        q\frac{\cos\phi}{\cos\theta}-r\frac{\sin\phi}{\cos\theta} & q\sin\phi\tan\theta\sec\theta +
        r\cos\phi\tan\theta\sec\theta & 0
        \end{bmatrix}_{\Theta_0, \omega^A_0}

    Args:
        euler (np.ndarray): Euler angles at the linearisation point :math:`\mathbf{\Theta}_0 = [\phi,\theta,\psi]` or
            roll, pitch and yaw angles, respectively.
        w (np.ndarray): Rotational velocities at the linearisation point in A frame :math:`\omega^A_0`.

    Returns:
        np.ndarray: Computed :math:`\frac{\partial}{\partial\Theta}\left.\left(T^{GA}(\mathbf{\Theta})\mathbf{\omega}^A\right)\right|_{\Theta_0,\omega^A_0}`
    """

    # TODO: Verify with new Euler rotation matrices

    p = w[0]
    q = w[1]
    r = w[2]

    cp = np.cos(euler[0])
    sp = np.sin(euler[0])

    st = np.sin(euler[1])
    ct = np.cos(euler[1])
    tt = np.tan(euler[1])
    tsec = ct ** -1

    derT = np.zeros((3, 3))

    derT[0, 0] = q * cp * tt - r * sp * tt
    derT[0, 1] = q * sp * tsec ** 2 + r * cp * tsec ** 2

    derT[1, 0] = -q * sp - r * cp

    derT[2, 0] = q * cp / ct - r * sp / ct
    derT[2, 1] = q * sp * tt * tsec + r * cp * tt * tsec

    return derT


def multiply_matrices(*argv):
    """
    multiply_matrices

    Multiply a series of matrices from left to right

    Args:
        *argv: series of numpy arrays
    Returns:
        sol(numpy array): product of all the given matrices

    Examples:
        solution = multiply_matrices(A, B, C)
    """

    size = np.shape(argv[0])
    nrow = size[0]

    sol = np.eye(nrow)
    for M in argv:
        sol = np.dot(sol, M)
    return sol<|MERGE_RESOLUTION|>--- conflicted
+++ resolved
@@ -632,13 +632,9 @@
     If B is a FoR obtained rotating a FoR A by an angle :math:`\phi` about an axis :math:`\mathbf{n}`
     (recall :math:`\mathbf{n}` will be invariant during the rotation), and :math:`\mathbf{q}` is the related
     quaternion, :math:`\mathbf{q}(\phi,\mathbf{n})`, the function will return the matrix :math:`C^{AB}` such that:
-<<<<<<< HEAD
+
         - :math:`C^{AB}` rotates FoR A onto FoR B.
-=======
-
-        - :math:`C^{AB}` rotates FoR A onto FoR B.
-
->>>>>>> e56ef6c4
+
         - :math:`C^{AB}` transforms the coordinates of a vector defined in B component to
           A components i.e. :math:`\mathbf{v}^A = C^{AB}(\mathbf{q})\mathbf{v}^B`.
 
@@ -693,36 +689,6 @@
     from warnings import warn
     warn("use 'skew' function instead of 'rot_skew'")
     return skew(vec)
-
-
-def rotation3d_x_ag(angle):
-    r"""
-    Rotation matrix about the x axis by the input angle :math:`\Phi`
-
-    .. math::
-
-        \mathbf{\tau}_x = \begin{bmatrix}
-            1 & 0 & 0 \\
-            0 & \cos(\Phi) & \sin(\Phi) \\
-            0 & -\sin(\Phi) & \cos(\Phi)
-        \end{bmatrix}
-
-
-    Args:
-        angle (float): angle of rotation in radians about the x axis
-
-    Returns:
-        np.array: 3x3 rotation matrix about the x axis
-
-    """
-    warn('This function is incorrect for SHARPys SEU convention')
-    c = np.cos(angle)
-    s = np.sin(angle)
-    mat = np.zeros((3, 3))
-    mat[0, :] = [1.0, 0.0, 0.0]
-    mat[1, :] = [0.0,   c,  s]
-    mat[2, :] = [0.0,   -s,   c]
-    return mat
 
 
 def rotation3d_x(angle):
@@ -789,38 +755,6 @@
     mat[2, :] = [-s, 0.0,  c]
     return mat
 
-<<<<<<< HEAD
-def rotation3d_y_ag(angle):
-    r"""
-    Rotation matrix about the y axis by the input angle :math:`\Theta`
-
-    .. math::
-
-        \mathbf{\tau}_y = \begin{bmatrix}
-            \cos(\Theta) & 0 & \sin(\Theta) \\
-            0 & 1 & 0 \\
-            -\sin(\Theta) & 0 & \cos(\Theta)
-        \end{bmatrix}
-
-
-    Args:
-        angle (float): angle of rotation in radians about the y axis
-
-    Returns:
-        np.array: 3x3 rotation matrix about the y axis
-
-    """
-
-    c = np.cos(angle)
-    s = np.sin(angle)
-    mat = np.zeros((3, 3))
-    mat[0, :] = [c, 0.0, s]
-    mat[1, :] = [0.0, 1.0, 0.0]
-    mat[2, :] = [-s, 0.0,  c]
-    return mat
-
-=======
->>>>>>> e56ef6c4
 def rotation3d_z(angle):
     r"""
     Rotation matrix about the z axis by the input angle :math:`\Psi`
@@ -849,34 +783,6 @@
     return mat
 
 
-def rotation3d_z_ag(angle):
-    r"""
-    Rotation matrix about the z axis by the input angle :math:`\Psi`
-
-    .. math::
-        \mathbf{\tau}_z = \begin{bmatrix}
-            \cos(\Psi) & \sin(\Psi) & 0 \\
-            -\sin(\Psi) & \cos(\Psi) & 0 \\
-            0 & 0 & 1
-        \end{bmatrix}
-
-    Args:
-        angle (float): angle of rotation in radians about the z axis
-
-    Returns:
-        np.array: 3x3 rotation matrix about the z axis
-
-    """
-
-    c = np.cos(angle)
-    s = np.sin(angle)
-    mat = np.zeros((3, 3))
-    mat[0, :] = [  c,  s, 0.0]
-    mat[1, :] = [ -s,   c, 0.0]
-    mat[2, :] = [0.0, 0.0, 1.0]
-    return mat
-
-
 def rotate_crv(crv_in, axis, angle):
     crv = np.zeros_like(crv_in)
     C = crv2rotation(crv_in).T
@@ -907,18 +813,6 @@
     Returns:
         np.array: 3x3 transformation matrix describing the rotation by the input Euler angles.
 
-<<<<<<< HEAD
-    See Also:
-        The individual transformations represented by the :math:`\mathbf{\tau}` matrices are described in:
-
-        .. py:module:: sharpy.utils.algebra.rotation3d_x
-
-        .. py:module:: sharpy.utils.algebra.rotation3d_y
-
-        .. py:module:: sharpy.utils.algebra.rotation3d_z
-
-=======
->>>>>>> e56ef6c4
     """
 
     rot = rotation3d_z(euler[2])
@@ -927,41 +821,6 @@
     return rot
 
 
-def euler2rotation_ag(euler):
-    r"""
-    Transforms Euler angles (roll, pitch and yaw :math:`\Phi, \Theta, \Psi`) into a 3x3 rotation matrix describing
-    the rotation between frame G and frame A.
-
-    The rotations are performed successively, first in yaw, then in pitch and finally in roll.
-
-    .. math::
-
-        \mathbf{T}_{AG} = \mathbf{\tau}_x(\Phi) \mathbf{\tau}_y(\Theta) \mathbf{\tau}_z(\Psi)
-
-
-    where :math:`\mathbf{\tau}` represents the rotation about the subscripted axis.
-
-    Args:
-        euler (np.array): 1x3 array with the Euler angles in the form ``[roll, pitch, yaw]``
-
-    Returns:
-        np.array: 3x3 transformation matrix describing the rotation by the input Euler angles.
-
-    See Also:
-        The individual transformations represented by the :math:`\mathbf{\tau}` matrices are described in:
-
-        .. py:module:: sharpy.utils.algebra.rotation3d_x
-
-        .. py:module:: sharpy.utils.algebra.rotation3d_y
-
-        .. py:module:: sharpy.utils.algebra.rotation3d_z
-    """
-    rot = rotation3d_z(euler[2])
-    rot = np.dot(rotation3d_y_ag(euler[1]), rot)
-    rot = np.dot(rotation3d_x(euler[0]), rot)
-    return rot
-
-
 def euler2quat(euler):
     """
 
@@ -973,64 +832,7 @@
     """
     euler_rot = euler2rot(euler)  # this is Cag
     quat = rotation2quat(euler_rot)
-<<<<<<< HEAD
     return quat
-
-def euler2quat_ag(euler):
-    C_ag_euler = euler2rotation_ag(euler)
-    quat = rotation2quat(C_ag_euler)
-=======
->>>>>>> e56ef6c4
-    return quat
-
-def quat2euler(quat):
-    r"""
-    Quaternion to Euler angles transformation.
-
-    Transforms a normalised quaternion :math:`\chi\longrightarrow[\phi, \theta, \psi]` to roll, pitch and yaw angles
-    respectively.
-
-    The transformation is valid away from the singularity present at:
-
-    .. math:: \Delta = \frac{1}{2}
-
-    where :math:`\Delta = q_0 q_2 - q_1 q_3`.
-
-    The transformation is carried out as follows:
-
-    .. math::
-        \psi &= \arctan{\left(2\frac{q_0q_3+q_1q_2}{1-2(q_2^2+q_3^2)}\right)} \\
-        \theta &= \arcsin(2\Delta) \\
-        \phi &= \arctan\left(2\frac{q_0q_1 + q_2q_3}{1-2(q_1^2+q_2^2)}\right)
-
-    Args:
-        quat (np.ndarray): Normalised quaternion.
-
-    Returns:
-        np.ndarray: Array containing the Euler angles :math:`[\phi, \theta, \psi]` for roll, pitch and yaw, respectively.
-
-    References:
-        Blanco, J.L. - A tutorial on SE(3) transformation parameterizations and on-manifold optimization. Technical
-        Report 012010. ETS Ingenieria Informatica. Universidad de Malaga. 2013.
-    """
-
-    assert np.abs(np.linalg.norm(quat)-1.0) < 1.e6, 'Input quaternion is not normalised'
-
-    q0 = quat[0]
-    q1 = quat[1]
-    q2 = quat[2]
-    q3 = quat[3]
-
-    delta = quat[0]*quat[2] - quat[1]*quat[3]
-
-    if np.abs(delta) > 0.9 * 0.5:
-        warn('Warning, approaching singularity. Delta %.3f for singularity at Delta=0.5')
-
-    yaw = -np.arctan(2*(q0*q3+q1*q2)/(1-2*(q2**2+q3**2)))
-    pitch = np.arcsin(2*delta)
-    roll = -np.arctan(2*(q0*q1+q2*q3)/(1-2*(q1**2+q2**2)))
-
-    return np.array([roll, pitch, yaw])
 
 
 def quat2euler(quat):
@@ -1431,23 +1233,6 @@
     '''
     Provides change of quaternion, dquat, due to elementary rotation, dcrv,
     expressed as a 3 components Cartesian rotation vector such that
-<<<<<<< HEAD
-        C(quat + dquat) = C(quat0)C(dw)
-    where C are rotation matrices.
-
-    E.g.: assume 3 FoRs, G, A and B where:
-        - G is the initial FoR
-        - quat0 defines te rotation required to obtain A from G, namely:
-                Cga=quat2rotation(quat0)
-        - dcrv is an inifinitesimal Cartesian rotation vector, defined in A
-        components, which describes an infinitesimal rotation A -> B, namely:
-                Cab=crv2rotation(dcrv)
-        - The total rotation G -> B is:
-            Cga = Cga * Cab
-        - As dcrv -> 0, Cga is equal to:
-            algebra.quat2rotation(quat0 + dquat),
-        where dquat is the output of this function.
-=======
 
     .. math::    C(quat + dquat) = C(quat0)C(dw)
 
@@ -1470,7 +1255,6 @@
               .. math::  algebra.quat2rotation(quat0 + dquat),
 
               where dquat is the output of this function.
->>>>>>> e56ef6c4
     '''
 
     Der=np.zeros((4,3))
@@ -1513,34 +1297,20 @@
     .. math::
         f_{2\phi} = &+v_1(-\sin\phi\sin\psi + \cos\phi\sin\theta\cos\psi) + \\
         &+v_2(-\sin\phi\cos\psi - \cos\phi\sin\theta\sin\psi) + \\
-<<<<<<< HEAD
-        &+v_3(-\cos\phi\cos\theta)
-        f_{2\theta} = &+v_1(\sin\phi\cos\theta\cos\psi) + \\
-        &+v_2(-\sin\phi\cos\theta\sin\psi) +\\
-        &+v_3(\sin\phi\sin\theta)
-=======
         &+v_3(-\cos\phi\cos\theta)\\
         f_{2\theta} = &+v_1(\sin\phi\cos\theta\cos\psi) + \\
         &+v_2(-\sin\phi\cos\theta\sin\psi) +\\
         &+v_3(\sin\phi\sin\theta) \\
->>>>>>> e56ef6c4
         f_{2\psi} = &+v_1(\cos\phi\cos\psi - \sin\phi\sin\theta\sin\psi) + \\
         &+v_2(-\cos\phi\sin\psi - \sin\phi\sin\theta\cos\psi)
 
     .. math::
         f_{3\phi} = &+v_1(\cos\phi\sin\psi+\sin\phi\sin\theta\cos\psi) + \\
         &+v_2(\cos\phi\cos\psi - \sin\phi\sin\theta\sin\psi) + \\
-<<<<<<< HEAD
-        &+v_3(-\sin\phi\cos\theta)
-        f_{3\theta} = &+v_1(-\cos\phi\cos\theta\cos\psi)+\\
-        &+v_2(\cos\phi\cos\theta\sin\psi) + \\
-        &+v_3(-\cos\phi\sin\theta)
-=======
         &+v_3(-\sin\phi\cos\theta)\\
         f_{3\theta} = &+v_1(-\cos\phi\cos\theta\cos\psi)+\\
         &+v_2(\cos\phi\cos\theta\sin\psi) + \\
         &+v_3(-\cos\phi\sin\theta)\\
->>>>>>> e56ef6c4
         f_{3\psi} = &+v_1(\sin\phi\cos\psi+\cos\phi\sin\theta\sin\psi)  + \\
         &+v_2(-\sin\phi\sin\psi + \cos\phi\sin\theta\cos\psi)
 
@@ -1726,12 +1496,9 @@
         f_{3\psi} = &+v_1(\sin\phi\cos\psi-\cos\phi\sin\theta\sin\psi)  + \\
         &+v_2(\sin\phi\sin\psi + \cos\phi\sin\theta\cos\psi)
 
-<<<<<<< HEAD
-=======
     Note:
         This function is defined in a North East Down frame which is not the typically used one in SHARPy.
 
->>>>>>> e56ef6c4
     Args:
         euler (np.ndarray): Vector of Euler angles, :math:`\mathbf{\Theta} = [\phi, \theta, \psi]`, in radians.
         v (np.ndarray): 3 dimensional vector in G frame.
@@ -1788,8 +1555,6 @@
     return res
 
 
-<<<<<<< HEAD
-=======
 def quat2euler(quat):
     r"""
     Quaternion to Euler angles transformation.
@@ -1840,7 +1605,6 @@
     return np.array([roll, pitch, yaw])
 
 
->>>>>>> e56ef6c4
 def deuler_dt(euler):
     r"""
     Rate of change of the Euler angles in time for a given angular velocity in A frame :math:`\omega^A=[p, q, r]`.
@@ -1899,12 +1663,9 @@
         p \\ q \\ r
         \end{bmatrix}
 
-<<<<<<< HEAD
-=======
     Note:
         This function is defined in a North East Down frame which is not the typically used one in SHARPy.
 
->>>>>>> e56ef6c4
     Args:
         euler (np.ndarray): Euler angles :math:`[\phi, \theta, \psi]` for roll, pitch and yaw, respectively.
 
@@ -1960,12 +1721,9 @@
         r\cos\phi\tan\theta\sec\theta & 0
         \end{bmatrix}_{\Theta_0, \omega^A_0}
 
-<<<<<<< HEAD
-=======
     Note:
         This function is defined in a North East Down frame which is not the typically used one in SHARPy.
 
->>>>>>> e56ef6c4
     Args:
         euler (np.ndarray): Euler angles at the linearisation point :math:`\mathbf{\Theta}_0 = [\phi,\theta,\psi]` or
             roll, pitch and yaw angles, respectively.
