import numpy as np
import os
import unittest
import cases.templates.flying_wings as wings
import sharpy.sharpy_main


class TestGolandFlutter(unittest.TestCase):

    def setup(self):
        # Problem Set up
        u_inf = 1.
        alpha_deg = 0.
        rho = 1.02
        num_modes = 4

        # Lattice Discretisation
        M = 16
        N = 32
        M_star_fact = 10

        # Linear UVLM settings
        integration_order = 2
        remove_predictor = False
        use_sparse = True

        # ROM Properties
        rom_settings = dict()
        rom_settings['algorithm'] = 'mimo_rational_arnoldi'
        rom_settings['r'] = 6
        rom_settings['single_side'] = 'observability'
        frequency_continuous_k = np.array([0.])

        # Case Admin - Create results folders
        case_name = 'goland_cs'
        case_nlin_info = 'M%dN%dMs%d_nmodes%d' % (M, N, M_star_fact, num_modes)
        case_rom_info = 'rom_MIMORA_r%d_sig%04d_%04dj' % (rom_settings['r'], frequency_continuous_k[-1].real * 100,
                                                          frequency_continuous_k[-1].imag * 100)

        case_name += case_nlin_info + case_rom_info

        self.route_test_dir = os.path.abspath(os.path.dirname(os.path.realpath(__file__)))
        fig_folder = self.route_test_dir + '/figures/'
        os.makedirs(fig_folder, exist_ok=True)

        # SHARPy nonlinear reference solution
        ws = wings.GolandControlSurface(M=M,
                                        N=N,
                                        Mstar_fact=M_star_fact,
                                        u_inf=u_inf,
                                        alpha=alpha_deg,
                                        cs_deflection=[0, 0],
                                        rho=rho,
                                        sweep=0,
                                        physical_time=2,
                                        n_surfaces=2,
                                        route=self.route_test_dir + '/cases',
                                        case_name=case_name)

        ws.gust_intensity = 0.01
        ws.sigma = 1

        ws.clean_test_files()
        ws.update_derived_params()
        ws.set_default_config_dict()

        ws.generate_aero_file()
        ws.generate_fem_file()

        frequency_continuous_w = 2 * u_inf * frequency_continuous_k / ws.c_ref
        rom_settings['frequency'] = frequency_continuous_w
        rom_settings['tangent_input_file'] = ws.route + '/' + ws.case_name + '.rom.h5'

        ws.config['SHARPy'] = {
            'flow':
                ['BeamLoader', 'AerogridLoader',
                 'StaticCoupled',
                 'AerogridPlot',
                 'BeamPlot',
                 'Modal',
                 'LinearAssembler',
                 'FrequencyResponse',
                 'AsymptoticStability',
                 ],
            'case': ws.case_name, 'route': ws.route,
            'write_screen': 'off', 'write_log': 'on',
            'log_folder': self.route_test_dir + '/output/' + ws.case_name + '/',
            'log_file': ws.case_name + '.log'}

        ws.config['BeamLoader'] = {
            'unsteady': 'off',
            'orientation': ws.quat}

        ws.config['AerogridLoader'] = {
            'unsteady': 'off',
            'aligned_grid': 'on',
            'mstar': ws.Mstar_fact * ws.M,
            'freestream_dir': ws.u_inf_direction,                                                                                                       
            'wake_shape_generator': 'StraightWake',                                                                                                  
            'wake_shape_generator_input': {'u_inf': ws.u_inf,                                                                                           
                                           'u_inf_direction': ws.u_inf_direction,                                                                
                                           'dt': ws.dt}}

        ws.config['StaticUvlm'] = {
            'rho': ws.rho,
            'velocity_field_generator': 'SteadyVelocityField',
            'velocity_field_input': {
                'u_inf': ws.u_inf,
                'u_inf_direction': ws.u_inf_direction},
            'rollup_dt': ws.dt,
            'print_info': 'on',
            'horseshoe': 'off',
            'num_cores': 4,
            'n_rollup': 0,
            'rollup_aic_refresh': 0,
            'rollup_tolerance': 1e-4}

        ws.config['StaticCoupled'] = {
            'print_info': 'on',
            'max_iter': 200,
            'n_load_steps': 1,
            'tolerance': 1e-10,
            'relaxation_factor': 0.,
            'aero_solver': 'StaticUvlm',
            'aero_solver_settings': {
                'rho': ws.rho,
                'print_info': 'off',
                'horseshoe': 'off',
                'num_cores': 4,
                'n_rollup': 0,
                'rollup_dt': ws.dt,
                'rollup_aic_refresh': 1,
                'rollup_tolerance': 1e-4,
                'velocity_field_generator': 'SteadyVelocityField',
                'velocity_field_input': {
                    'u_inf': ws.u_inf,
                    'u_inf_direction': ws.u_inf_direction}},
            'structural_solver': 'NonLinearStatic',
            'structural_solver_settings': {'print_info': 'off',
                                           'max_iterations': 150,
                                           'num_load_steps': 4,
                                           'delta_curved': 1e-1,
                                           'min_delta': 1e-10,
                                           'gravity_on': 'on',
                                           'gravity': 9.754}}

        ws.config['AerogridPlot'] = {'folder': self.route_test_dir + '/output/',
                                     'include_rbm': 'off',
                                     'include_applied_forces': 'on',
                                     'minus_m_star': 0}

        ws.config['AeroForcesCalculator'] = {'folder': self.route_test_dir + '/output/forces',
                                             'write_text_file': 'on',
                                             'text_file_name': ws.case_name + '_aeroforces.csv',
                                             'screen_output': 'on',
                                             'unsteady': 'off'}

        ws.config['BeamPlot'] = {'folder': self.route_test_dir + '/output/',
                                 'include_rbm': 'off',
                                 'include_applied_forces': 'on'}

        ws.config['BeamCsvOutput'] = {'folder': self.route_test_dir + '/output/',
                                      'output_pos': 'on',
                                      'output_psi': 'on',
                                      'screen_output': 'on'}

        ws.config['Modal'] = {'folder': self.route_test_dir + '/output/',
                              'NumLambda': 20,
                              'rigid_body_modes': 'off',
                              'print_matrices': 'on',
                              'keep_linear_matrices': 'on',
                              'write_dat': 'off',
                              'rigid_modes_cg': 'off',
                              'continuous_eigenvalues': 'off',
                              'dt': 0,
                              'plot_eigenvalues': False,
                              'max_rotation_deg': 15.,
                              'max_displacement': 0.15,
                              'write_modes_vtk': True,
                              'use_undamped_modes': True}

        ws.config['LinearAssembler'] = {'linear_system': 'LinearAeroelastic',
                                        'linear_system_settings': {
                                            'beam_settings': {'modal_projection': 'on',
                                                              'inout_coords': 'modes',
                                                              'discrete_time': 'on',
                                                              'newmark_damp': 0.5e-4,
                                                              'discr_method': 'newmark',
                                                              'dt': ws.dt,
                                                              'proj_modes': 'undamped',
                                                              'use_euler': 'off',
                                                              'num_modes': num_modes,
                                                              'print_info': 'on',
                                                              'gravity': 'on',
                                                              'remove_sym_modes': 'on',
                                                              'remove_dofs': []},
                                            'aero_settings': {'dt': ws.dt,
                                                              'ScalingDict': {'length': 0.5 * ws.c_ref,
                                                                              'speed': u_inf,
                                                                              'density': rho},
                                                              'integr_order': integration_order,
                                                              'density': ws.rho,
                                                              'remove_predictor': remove_predictor,
                                                              'use_sparse': use_sparse,
                                                              'rigid_body_motion': 'off',
                                                              'use_euler': 'off',
                                                              'remove_inputs': ['u_gust'],
                                                              'rom_method': ['Krylov'],
                                                              'rom_method_settings': {'Krylov': rom_settings}},
                                            'rigid_body_motion': False}}

        ws.config['AsymptoticStability'] = {'print_info': True,
                                            'folder': self.route_test_dir + '/output/',
                                            'target_system': ['aeroelastic', 'aerodynamic', 'structural'],
                                            'velocity_analysis': [160, 180, 20]}

        ws.config['LinDynamicSim'] = {'dt': ws.dt,
                                      'n_tsteps': ws.n_tstep,
                                      'sys_id': 'LinearAeroelastic',
                                      'postprocessors': ['BeamPlot', 'AerogridPlot'],
                                      'postprocessors_settings': {'AerogridPlot': {
                                          'u_inf': ws.u_inf,
                                          'folder': self.route_test_dir + '/output/',
                                          'include_rbm': 'on',
                                          'include_applied_forces': 'on',
                                          'minus_m_star': 0},
                                          'BeamPlot': {'folder': ws.route + '/output/',
                                                       'include_rbm': 'on',
                                                       'include_applied_forces': 'on'}}}

        ws.config['FrequencyResponse'] = {'quick_plot': 'off',
                                          'folder': self.route_test_dir + '/output/',
                                          'frequency_unit': 'k',
                                          'frequency_bounds': [0.0001, 1.0],
<<<<<<< HEAD
                                          'target_system': ['aeroelastic'],
=======
>>>>>>> 954df6dd
                                          'num_freqs': 100,
                                          'frequency_spacing': 'log',
                                          'target_system': ['aeroelastic'],
                                          }

        ws.config.write()

        self.data = sharpy.sharpy_main.main(['', ws.route + ws.case_name + '.sharpy'])

    def run_rom_stable(self):
        ssrom = self.data.linear.linear_system.uvlm.rom['Krylov'].ssrom
        eigs_rom = np.linalg.eigvals(ssrom.A)

        assert all(np.abs(eigs_rom) <= 1.), 'UVLM Krylov ROM is unstable - flutter speed may not be correct. Change' \
                                            'ROM settings to achieve stability'
        # print('ROM is stable')

    def run_flutter(self):
        flutter_ref_speed = 166  # at current discretisation

        # load results file - variables below determined by ``velocity_analysis`` setting in AsymptoticStability
        ulb = 160  # velocity lower bound
        uub = 180  # velocity upper bound
        num_u = 20  # n_speeds
        res = np.loadtxt(self.route_test_dir + '/output/%s/stability/' % self.data.settings['SHARPy']['case'] +
                         '/velocity_analysis_min%04d_max%04d_nvel%04d.dat' % (ulb * 10, uub * 10, num_u), )

        u_inf = res[:, 0]
        eval_real = res[:, 1]
        eval_imag = res[:, 2]

        # Flutter onset
        ind_zero_real = np.where(eval_real >= 0)[0][0]
        assert ind_zero_real > 0, 'Flutter speed not below 165.00 m/s'
        flutter_speed = 0.5 * (u_inf[ind_zero_real] + u_inf[ind_zero_real - 1])
        flutter_frequency = np.sqrt(eval_real[ind_zero_real] ** 2 + eval_imag[ind_zero_real] ** 2)

        # print('Flutter speed = %.1f m/s' % flutter_speed)
        # print('Flutter frequency = %.2f rad/s' % flutter_frequency)
        assert np.abs(
            flutter_speed - flutter_ref_speed) / flutter_ref_speed < 1e-2, ' Flutter speed error greater than ' \
                                                                           '1 percent. \nFlutter speed: %.2f m/s\n' \
                                                                           'Frequency: %.2f rad/s' % (flutter_speed,
                                                                                                      flutter_frequency)

    def test_flutter(self):
        self.setup()
        self.run_rom_stable()
        self.run_flutter()

    def tearDown(self):
        import shutil
        folders = ['cases', 'figures', 'output']
        for folder in folders:
            shutil.rmtree(self.route_test_dir + '/' + folder)


if __name__ == '__main__':
    unittest.main()<|MERGE_RESOLUTION|>--- conflicted
+++ resolved
@@ -232,10 +232,6 @@
                                           'folder': self.route_test_dir + '/output/',
                                           'frequency_unit': 'k',
                                           'frequency_bounds': [0.0001, 1.0],
-<<<<<<< HEAD
-                                          'target_system': ['aeroelastic'],
-=======
->>>>>>> 954df6dd
                                           'num_freqs': 100,
                                           'frequency_spacing': 'log',
                                           'target_system': ['aeroelastic'],
