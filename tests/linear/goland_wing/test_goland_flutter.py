import numpy as np
import os
import unittest
import cases.templates.flying_wings as wings
import sharpy.sharpy_main
import sharpy.utils.sharpydir as sharpydir


class TestGolandFlutter(unittest.TestCase):

    def setup(self):
        # Problem Set up
        u_inf = 1.
        alpha_deg = 0.
        rho = 1.02
        num_modes = 4

        # Lattice Discretisation
        M = 16
        N = 32
        M_star_fact = 10

        # Linear UVLM settings
        integration_order = 2
        remove_predictor = False
        use_sparse = True

        # ROM Properties
        rom_settings = dict()
        rom_settings['algorithm'] = 'mimo_rational_arnoldi'
        rom_settings['r'] = 4
        frequency_continuous_k = np.array([0.])

        # Case Admin - Create results folders
        case_name = 'goland_cs'
        case_nlin_info = 'M%dN%dMs%d_nmodes%d' % (M, N, M_star_fact, num_modes)
        case_rom_info = 'rom_MIMORA_r%d_sig%04d_%04dj' % (rom_settings['r'], frequency_continuous_k[-1].real * 100,
                                                          frequency_continuous_k[-1].imag * 100)

        case_name += case_nlin_info + case_rom_info

        fig_folder = sharpydir.SharpyDir + '/tests/linear/goland_wing/figures/'
        os.system('mkdir -p %s' % fig_folder)

        # SHARPy nonlinear reference solution
        ws = wings.GolandControlSurface(M=M,
                                        N=N,
                                        Mstar_fact=M_star_fact,
                                        u_inf=u_inf,
                                        alpha=alpha_deg,
                                        cs_deflection=[0, 0],
                                        rho=rho,
                                        sweep=0,
                                        physical_time=2,
                                        n_surfaces=2,
                                        route=sharpydir.SharpyDir + '/tests/linear/goland_wing/cases',
                                        case_name=case_name)

        ws.gust_intensity = 0.01
        ws.sigma = 1

        ws.clean_test_files()
        ws.update_derived_params()
        ws.set_default_config_dict()

        ws.generate_aero_file()
        ws.generate_fem_file()

        frequency_continuous_w = 2 * u_inf * frequency_continuous_k / ws.c_ref
        rom_settings['frequency'] = frequency_continuous_w
        rom_settings['tangent_input_file'] = ws.route + '/' + ws.case_name + '.rom.h5'
<<<<<<< HEAD
        ws.config['LinearAssembler']['linear_system_settings']['aero_settings']['rom_method_settings'] = rom_settings

        ws.config['LinearAssembler']['linear_system_settings']['beam_settings']['gravity'] = 'on'
        ws.config['LinearAssembler']['linear_system_settings']['beam_settings']['modal_projection'] = 'on'
        ws.config['LinearAssembler']['linear_system_settings']['beam_settings']['inout_coords'] = 'modes'
        ws.config['LinearAssembler']['linear_system_settings']['beam_settings']['num_modes'] = num_modes
        ws.config['LinearAssembler']['linear_system_settings']['beam_settings']['remove_sym_modes'] = 'on'
        ws.config['LinearAssembler']['linear_system_settings']['beam_settings']['newmark_damp'] = 0.5e-4
        ws.config['SHARPy']['write_screen'] = 'off'
        ws.config['Modal']['NumLambda'] = 20
        ws.config['Modal']['rigid_body_modes'] = False
        ws.config['Modal']['write_dat'] = True
        ws.config['Modal']['print_matrices'] = True
        ws.config['Modal']['rigid_modes_cg'] = False
        ws.config['NonLinearStatic']['gravity_on'] = 'off'
        ws.config['StaticCoupled']['structural_solver_settings']['gravity_on'] = 'on'
        ws.config['AsymptoticStability']['velocity_analysis'] = [165, 175, 20]
=======

        ws.config['SHARPy'] = {
            'flow':
                ['BeamLoader', 'AerogridLoader',
                 'StaticCoupled',
                 'AerogridPlot',
                 'BeamPlot',
                 'Modal',
                 'LinearAssembler',
                 'FrequencyResponse',
                 'AsymptoticStability',
                 ],
            'case': ws.case_name, 'route': ws.route,
            'write_screen': 'off', 'write_log': 'on',
            'log_folder': './output/' + ws.case_name + '/',
            'log_file': ws.case_name + '.log'}

        ws.config['BeamLoader'] = {
            'unsteady': 'off',
            'orientation': ws.quat}

        ws.config['AerogridLoader'] = {
            'unsteady': 'off',
            'aligned_grid': 'on',
            'mstar': ws.Mstar_fact * ws.M,
            'freestream_dir': ws.u_inf_direction
        }

        ws.config['StaticUvlm'] = {
            'rho': ws.rho,
            'velocity_field_generator': 'SteadyVelocityField',
            'velocity_field_input': {
                'u_inf': ws.u_inf,
                'u_inf_direction': ws.u_inf_direction},
            'rollup_dt': ws.dt,
            'print_info': 'on',
            'horseshoe': 'off',
            'num_cores': 4,
            'n_rollup': 0,
            'rollup_aic_refresh': 0,
            'rollup_tolerance': 1e-4}

        ws.config['StaticCoupled'] = {
            'print_info': 'on',
            'max_iter': 200,
            'n_load_steps': 1,
            'tolerance': 1e-10,
            'relaxation_factor': 0.,
            'aero_solver': 'StaticUvlm',
            'aero_solver_settings': {
                'rho': ws.rho,
                'print_info': 'off',
                'horseshoe': 'off',
                'num_cores': 4,
                'n_rollup': 0,
                'rollup_dt': ws.dt,
                'rollup_aic_refresh': 1,
                'rollup_tolerance': 1e-4,
                'velocity_field_generator': 'SteadyVelocityField',
                'velocity_field_input': {
                    'u_inf': ws.u_inf,
                    'u_inf_direction': ws.u_inf_direction}},
            'structural_solver': 'NonLinearStatic',
            'structural_solver_settings': {'print_info': 'off',
                                           'max_iterations': 150,
                                           'num_load_steps': 4,
                                           'delta_curved': 1e-1,
                                           'min_delta': 1e-10,
                                           'gravity_on': 'on',
                                           'gravity': 9.754}}

        ws.config['AerogridPlot'] = {'folder': './output/',
                                     'include_rbm': 'off',
                                     'include_applied_forces': 'on',
                                     'minus_m_star': 0}

        ws.config['AeroForcesCalculator'] = {'folder': './output/forces',
                                             'write_text_file': 'on',
                                             'text_file_name': ws.case_name + '_aeroforces.csv',
                                             'screen_output': 'on',
                                             'unsteady': 'off'}

        ws.config['BeamPlot'] = {'folder': './output/',
                                 'include_rbm': 'off',
                                 'include_applied_forces': 'on'}

        ws.config['BeamCsvOutput'] = {'folder': './output/',
                                      'output_pos': 'on',
                                      'output_psi': 'on',
                                      'screen_output': 'on'}

        ws.config['Modal'] = {'folder': './output/',
                              'NumLambda': 20,
                              'rigid_body_modes': 'off',
                              'print_matrices': 'on',
                              'keep_linear_matrices': 'on',
                              'write_dat': 'off',
                              'rigid_modes_cg': 'off',
                              'continuous_eigenvalues': 'off',
                              'dt': 0,
                              'plot_eigenvalues': False,
                              'max_rotation_deg': 15.,
                              'max_displacement': 0.15,
                              'write_modes_vtk': True,
                              'use_undamped_modes': True}

        ws.config['LinearAssembler'] = {'linear_system': 'LinearAeroelastic',
                                        'linear_system_settings': {
                                            'beam_settings': {'modal_projection': 'on',
                                                              'inout_coords': 'modes',
                                                              'discrete_time': 'on',
                                                              'newmark_damp': 0.5e-4,
                                                              'discr_method': 'newmark',
                                                              'dt': ws.dt,
                                                              'proj_modes': 'undamped',
                                                              'use_euler': 'off',
                                                              'num_modes': num_modes,
                                                              'print_info': 'on',
                                                              'gravity': 'on',
                                                              'remove_sym_modes': 'on',
                                                              'remove_dofs': []},
                                            'aero_settings': {'dt': ws.dt,
                                                              'ScalingDict': {'length': 0.5 * ws.c_ref,
                                                                              'speed': u_inf,
                                                                              'density': rho},
                                                              'integr_order': integration_order,
                                                              'density': ws.rho,
                                                              'remove_predictor': remove_predictor,
                                                              'use_sparse': use_sparse,
                                                              'rigid_body_motion': 'off',
                                                              'use_euler': 'off',
                                                              'remove_inputs': ['u_gust'],
                                                              'rom_method': 'Krylov',
                                                              'rom_method_settings': rom_settings},
                                            'rigid_body_motion': False}}

        ws.config['AsymptoticStability'] = {'print_info': True,
                                            'velocity_analysis': [160, 180, 20]}

        ws.config['LinDynamicSim'] = {'dt': ws.dt,
                                      'n_tsteps': ws.n_tstep,
                                      'sys_id': 'LinearAeroelastic',
                                      'postprocessors': ['BeamPlot', 'AerogridPlot'],
                                      'postprocessors_settings': {'AerogridPlot': {
                                          'u_inf': ws.u_inf,
                                          'folder': './output/',
                                          'include_rbm': 'on',
                                          'include_applied_forces': 'on',
                                          'minus_m_star': 0},
                                          'BeamPlot': {'folder': ws.route + '/output/',
                                                       'include_rbm': 'on',
                                                       'include_applied_forces': 'on'}}}
>>>>>>> e2ded2a3

        ws.config['FrequencyResponse'] = {'compute_fom': 'on',
                                          'load_fom': './output/' + case_name,
                                          'quick_plot': 'on',
                                          'folder': './output/',
                                          'frequency_unit': 'k',
                                          'frequency_bounds': [0.0001, 1.0],
                                          }

        ws.config.write()

        self.data = sharpy.sharpy_main.main(['', ws.route + ws.case_name + '.solver.txt'])

    def run_rom_stable(self):
        ssrom = self.data.linear.linear_system.uvlm.rom.ssrom
        eigs_rom = np.linalg.eigvals(ssrom.A)

        assert all(np.abs(eigs_rom) <= 1.), 'UVLM Krylov ROM is unstable - flutter speed may not be correct. Change' \
                                            'ROM settings to achieve stability'
        print('ROM is stable')

    def run_flutter(self):
        flutter_ref_speed = 166 # at current discretisation

        u_inf = self.data.linear.stability['velocity_results']['u_inf']
        eval_real = self.data.linear.stability['velocity_results']['evals_real']
        eval_imag = self.data.linear.stability['velocity_results']['evals_imag']

        # Flutter onset
        ind_zero_real = np.where(eval_real >= 0)[0][0]
        assert ind_zero_real > 0, 'Flutter speed not below 165.00 m/s'
        flutter_speed = 0.5 * (u_inf[ind_zero_real] + u_inf[ind_zero_real - 1])
        flutter_frequency = np.sqrt(eval_real[ind_zero_real] ** 2 + eval_imag[ind_zero_real] ** 2)

        print('Flutter speed = %.1f m/s' % flutter_speed)
        print('Flutter frequency = %.2f rad/s' % flutter_frequency)
        assert np.abs(
            flutter_speed - flutter_ref_speed) / flutter_ref_speed < 1e-2, ' Flutter speed error greater than ' \
                                                                           '1 percent'
        print('Test Complete')

    def test_flutter(self):
        self.setup()
        self.run_rom_stable()
        self.run_flutter()


if __name__ == '__main__':
    unittest.main()<|MERGE_RESOLUTION|>--- conflicted
+++ resolved
@@ -69,25 +69,6 @@
         frequency_continuous_w = 2 * u_inf * frequency_continuous_k / ws.c_ref
         rom_settings['frequency'] = frequency_continuous_w
         rom_settings['tangent_input_file'] = ws.route + '/' + ws.case_name + '.rom.h5'
-<<<<<<< HEAD
-        ws.config['LinearAssembler']['linear_system_settings']['aero_settings']['rom_method_settings'] = rom_settings
-
-        ws.config['LinearAssembler']['linear_system_settings']['beam_settings']['gravity'] = 'on'
-        ws.config['LinearAssembler']['linear_system_settings']['beam_settings']['modal_projection'] = 'on'
-        ws.config['LinearAssembler']['linear_system_settings']['beam_settings']['inout_coords'] = 'modes'
-        ws.config['LinearAssembler']['linear_system_settings']['beam_settings']['num_modes'] = num_modes
-        ws.config['LinearAssembler']['linear_system_settings']['beam_settings']['remove_sym_modes'] = 'on'
-        ws.config['LinearAssembler']['linear_system_settings']['beam_settings']['newmark_damp'] = 0.5e-4
-        ws.config['SHARPy']['write_screen'] = 'off'
-        ws.config['Modal']['NumLambda'] = 20
-        ws.config['Modal']['rigid_body_modes'] = False
-        ws.config['Modal']['write_dat'] = True
-        ws.config['Modal']['print_matrices'] = True
-        ws.config['Modal']['rigid_modes_cg'] = False
-        ws.config['NonLinearStatic']['gravity_on'] = 'off'
-        ws.config['StaticCoupled']['structural_solver_settings']['gravity_on'] = 'on'
-        ws.config['AsymptoticStability']['velocity_analysis'] = [165, 175, 20]
-=======
 
         ws.config['SHARPy'] = {
             'flow':
@@ -240,7 +221,6 @@
                                           'BeamPlot': {'folder': ws.route + '/output/',
                                                        'include_rbm': 'on',
                                                        'include_applied_forces': 'on'}}}
->>>>>>> e2ded2a3
 
         ws.config['FrequencyResponse'] = {'compute_fom': 'on',
                                           'load_fom': './output/' + case_name,
