--- conflicted
+++ resolved
@@ -85,14 +85,9 @@
 
         # solution flow
         ws.set_default_config_dict()
-<<<<<<< HEAD
-        ws.config['SHARPy']['flow'] = ['BeamLoader', 'AerogridLoader', 'StaticUvlm', 'AeroForcesCalculator']
-        ws.config['SHARPy']['write_screen'] = 'on'
-=======
         ws.config['SHARPy']['flow'] = ['BeamLoader', 'AerogridLoader', 'StaticUvlm']
         ws.config['SHARPy']['log_folder'] = self.route_test_dir + '/output/' + self.case_code + '/'
         ws.config['SHARPy']['write_screen'] = 'off'
->>>>>>> 4d39c71f
         ws.config['LinearUvlm'] = {'dt': ws.dt,
                                    'integr_order': integr_ord,
                                    'density': ws.rho,
@@ -287,10 +282,7 @@
         ws_pert.set_default_config_dict()
         ws_pert.config['SHARPy']['flow'] = ws.config['SHARPy']['flow']
         ws_pert.config['SHARPy']['write_screen'] = 'off'
-<<<<<<< HEAD
-=======
         ws_pert.config['SHARPy']['log_folder'] = self.route_test_dir + '/output/' + self.case_code + '/'
->>>>>>> 4d39c71f
         ws_pert.config.write()
 
         # solve at perturbed point
@@ -437,22 +429,7 @@
             'Error of dynamic step response at time-steps 16 and 36 ' + \
             '(%.2e and %.2e) too large. Verify Linear UVLM.' % (er_th_2perc, er_th_1perc)
 
-<<<<<<< HEAD
-        # clean-up
-        # if self.DeleteOutput:
-        #     os.system('rm %s*' % (self.route_main + self.case_code))
-        #     os.system('rm %s/output/%s*' % (self.route_main, self.case_code))
-
     def tearDown(self):
-        try:
-            shutil.rmtree(Test_infinite_span.test_dir + '/figs/')
-            shutil.rmtree(Test_infinite_span.test_dir + '/output/')
-            shutil.rmtree(Test_infinite_span.test_dir + '/res/')
-        except FileNotFoundError:
-            pass
-=======
-    def tearDown(self):
->>>>>>> 4d39c71f
 
         try:
             shutil.rmtree(self.route_test_dir + '/res/')
@@ -461,6 +438,7 @@
         except FileNotFoundError:
             pass
 
+
 if __name__ == '__main__':
     if os.path.exists('./figs/infinite_span'):
         shutil.rmtree('./figs/infinite_span')
